--- conflicted
+++ resolved
@@ -65,13 +65,10 @@
     <None Include="TestCases\Correctness\StackTests.il" />
     <None Include="TestCases\Correctness\StackTypes.il" />
     <None Include="TestCases\Correctness\Uninit.vb" />
-<<<<<<< HEAD
+    <None Include="TestCases\ILPretty\UnknownTypes.cs" />
+    <None Include="TestCases\ILPretty\UnknownTypes.il" />
     <None Include="TestCases\ILPretty\EvalOrder.cs" />
     <None Include="TestCases\ILPretty\EvalOrder.il" />
-=======
-    <None Include="TestCases\ILPretty\UnknownTypes.cs" />
-    <None Include="TestCases\ILPretty\UnknownTypes.il" />
->>>>>>> 31b4e6ae
     <None Include="TestCases\ILPretty\CallIndirect.il" />
     <None Include="TestCases\ILPretty\Issue1454.il" />
     <None Include="TestCases\ILPretty\Issue1681.il" />
