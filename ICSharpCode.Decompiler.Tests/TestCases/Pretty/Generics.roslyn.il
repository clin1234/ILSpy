



// Metadata version: v4.0.30319
.assembly extern mscorlib
{
  .publickeytoken = (B7 7A 5C 56 19 34 E0 89 )                         // .z\V.4..
  .ver 4:0:0:0
}
.assembly Generics
{
  .custom instance void [mscorlib]System.Runtime.CompilerServices.CompilationRelaxationsAttribute::.ctor(int32) = ( 01 00 08 00 00 00 00 00 ) 
  .custom instance void [mscorlib]System.Runtime.CompilerServices.RuntimeCompatibilityAttribute::.ctor() = ( 01 00 01 00 54 02 16 57 72 61 70 4E 6F 6E 45 78   // ....T..WrapNonEx
                                                                                                             63 65 70 74 69 6F 6E 54 68 72 6F 77 73 01 )       // ceptionThrows.

  // --- The following custom attribute is added automatically, do not uncomment -------
  //  .custom instance void [mscorlib]System.Diagnostics.DebuggableAttribute::.ctor(valuetype [mscorlib]System.Diagnostics.DebuggableAttribute/DebuggingModes) = ( 01 00 07 01 00 00 00 00 ) 

  .permissionset reqmin
             = {[mscorlib]System.Security.Permissions.SecurityPermissionAttribute = {property bool 'SkipVerification' = bool(true)}}
  .hash algorithm 0x00008004
  .ver 0:0:0:0
}
.module Generics.dll
.custom instance void [mscorlib]System.Security.UnverifiableCodeAttribute::.ctor() = ( 01 00 00 00 ) 
.imagebase 0x10000000
.file alignment 0x00000200
.stackreserve 0x00100000
.subsystem 0x0003       // WINDOWS_CUI
.corflags 0x00000001    //  ILONLY


// =============== CLASS MEMBERS DECLARATION ===================

.class private auto ansi sealed beforefieldinit Microsoft.CodeAnalysis.EmbeddedAttribute
       extends [mscorlib]System.Attribute
{
  .custom instance void [mscorlib]System.Runtime.CompilerServices.CompilerGeneratedAttribute::.ctor() = ( 01 00 00 00 ) 
  .custom instance void Microsoft.CodeAnalysis.EmbeddedAttribute::.ctor() = ( 01 00 00 00 ) 
  .method public hidebysig specialname rtspecialname 
          instance void  .ctor() cil managed
  {
    // Code size       8 (0x8)
    .maxstack  8
    IL_0000:  ldarg.0
    IL_0001:  call       instance void [mscorlib]System.Attribute::.ctor()
    IL_0006:  nop
    IL_0007:  ret
  } // end of method EmbeddedAttribute::.ctor

} // end of class Microsoft.CodeAnalysis.EmbeddedAttribute

.class private auto ansi sealed beforefieldinit System.Runtime.CompilerServices.IsUnmanagedAttribute
       extends [mscorlib]System.Attribute
{
  .custom instance void [mscorlib]System.Runtime.CompilerServices.CompilerGeneratedAttribute::.ctor() = ( 01 00 00 00 ) 
  .custom instance void Microsoft.CodeAnalysis.EmbeddedAttribute::.ctor() = ( 01 00 00 00 ) 
  .method public hidebysig specialname rtspecialname 
          instance void  .ctor() cil managed
  {
    // Code size       8 (0x8)
    .maxstack  8
    IL_0000:  ldarg.0
    IL_0001:  call       instance void [mscorlib]System.Attribute::.ctor()
    IL_0006:  nop
    IL_0007:  ret
  } // end of method IsUnmanagedAttribute::.ctor

} // end of class System.Runtime.CompilerServices.IsUnmanagedAttribute

.class private auto ansi beforefieldinit ICSharpCode.Decompiler.Tests.TestCases.Pretty.Generics
       extends [mscorlib]System.Object
{
  .class auto ansi nested private beforefieldinit GenericClass`1<T>
         extends [mscorlib]System.Object
  {
    .method public hidebysig instance void 
            M([out] class ICSharpCode.Decompiler.Tests.TestCases.Pretty.Generics/GenericClass`1<!T>& self) cil managed
    {
      // Code size       5 (0x5)
      .maxstack  8
      IL_0000:  nop
      IL_0001:  ldarg.1
      IL_0002:  ldarg.0
      IL_0003:  stind.ref
      IL_0004:  ret
    } // end of method GenericClass`1::M

    .method public hidebysig specialname rtspecialname 
            instance void  .ctor() cil managed
    {
      // Code size       8 (0x8)
      .maxstack  8
      IL_0000:  ldarg.0
      IL_0001:  call       instance void [mscorlib]System.Object::.ctor()
      IL_0006:  nop
      IL_0007:  ret
    } // end of method GenericClass`1::.ctor

  } // end of class GenericClass`1

  .class auto ansi nested public beforefieldinit BaseClass
         extends [mscorlib]System.Object
  {
    .method public hidebysig specialname rtspecialname 
            instance void  .ctor() cil managed
    {
      // Code size       8 (0x8)
      .maxstack  8
      IL_0000:  ldarg.0
      IL_0001:  call       instance void [mscorlib]System.Object::.ctor()
      IL_0006:  nop
      IL_0007:  ret
    } // end of method BaseClass::.ctor

  } // end of class BaseClass

  .class auto ansi nested public beforefieldinit DerivedClass
         extends ICSharpCode.Decompiler.Tests.TestCases.Pretty.Generics/BaseClass
  {
    .method public hidebysig specialname rtspecialname 
            instance void  .ctor() cil managed
    {
      // Code size       8 (0x8)
      .maxstack  8
      IL_0000:  ldarg.0
      IL_0001:  call       instance void ICSharpCode.Decompiler.Tests.TestCases.Pretty.Generics/BaseClass::.ctor()
      IL_0006:  nop
      IL_0007:  ret
    } // end of method DerivedClass::.ctor

  } // end of class DerivedClass

  .class auto ansi nested public beforefieldinit MyArray`1<T>
         extends [mscorlib]System.Object
  {
    .class auto ansi nested public beforefieldinit NestedClass`1<T,Y>
           extends [mscorlib]System.Object
    {
      .field public !T Item1
      .field public !Y Item2
      .method public hidebysig specialname rtspecialname 
              instance void  .ctor() cil managed
      {
        // Code size       8 (0x8)
        .maxstack  8
        IL_0000:  ldarg.0
        IL_0001:  call       instance void [mscorlib]System.Object::.ctor()
        IL_0006:  nop
        IL_0007:  ret
      } // end of method NestedClass`1::.ctor

    } // end of class NestedClass`1

    .class auto ansi sealed nested public NestedEnum<T>
           extends [mscorlib]System.Enum
    {
      .field public specialname rtspecialname int32 value__
      .field public static literal valuetype ICSharpCode.Decompiler.Tests.TestCases.Pretty.Generics/MyArray`1/NestedEnum<!T> A = int32(0x00000000)
      .field public static literal valuetype ICSharpCode.Decompiler.Tests.TestCases.Pretty.Generics/MyArray`1/NestedEnum<!T> B = int32(0x00000001)
    } // end of class NestedEnum

    .field private !T[] arr
    .method public hidebysig specialname rtspecialname 
            instance void  .ctor(int32 capacity) cil managed
    {
      // Code size       21 (0x15)
      .maxstack  8
      IL_0000:  ldarg.0
      IL_0001:  call       instance void [mscorlib]System.Object::.ctor()
      IL_0006:  nop
      IL_0007:  nop
      IL_0008:  ldarg.0
      IL_0009:  ldarg.1
      IL_000a:  newarr     !T
      IL_000f:  stfld      !0[] class ICSharpCode.Decompiler.Tests.TestCases.Pretty.Generics/MyArray`1<!T>::arr
      IL_0014:  ret
    } // end of method MyArray`1::.ctor

    .method public hidebysig instance void 
            Size(int32 capacity) cil managed
    {
      // Code size       15 (0xf)
      .maxstack  8
      IL_0000:  nop
      IL_0001:  ldarg.0
      IL_0002:  ldflda     !0[] class ICSharpCode.Decompiler.Tests.TestCases.Pretty.Generics/MyArray`1<!T>::arr
      IL_0007:  ldarg.1
      IL_0008:  call       void [mscorlib]System.Array::Resize<!T>(!!0[]&,
                                                                   int32)
      IL_000d:  nop
      IL_000e:  ret
    } // end of method MyArray`1::Size

    .method public hidebysig instance void 
            Grow(int32 capacity) cil managed
    {
      // Code size       30 (0x1e)
      .maxstack  2
      .locals init (bool V_0)
      IL_0000:  nop
      IL_0001:  ldarg.1
      IL_0002:  ldarg.0
      IL_0003:  ldfld      !0[] class ICSharpCode.Decompiler.Tests.TestCases.Pretty.Generics/MyArray`1<!T>::arr
      IL_0008:  ldlen
      IL_0009:  conv.i4
      IL_000a:  clt
      IL_000c:  ldc.i4.0
      IL_000d:  ceq
      IL_000f:  stloc.0
      IL_0010:  ldloc.0
      IL_0011:  brfalse.s  IL_001d

      IL_0013:  nop
      IL_0014:  ldarg.0
      IL_0015:  ldarg.1
      IL_0016:  call       instance void class ICSharpCode.Decompiler.Tests.TestCases.Pretty.Generics/MyArray`1<!T>::Size(int32)
      IL_001b:  nop
      IL_001c:  nop
      IL_001d:  ret
    } // end of method MyArray`1::Grow

  } // end of class MyArray`1

  .class interface abstract auto ansi nested public IInterface
  {
    .method public hidebysig newslot abstract virtual 
            instance void  Method1<class T>() cil managed
    {
    } // end of method IInterface::Method1

    .method public hidebysig newslot abstract virtual 
            instance void  Method2<class T>() cil managed
    {
    } // end of method IInterface::Method2

  } // end of class IInterface

  .class abstract auto ansi nested public beforefieldinit Base
         extends [mscorlib]System.Object
         implements ICSharpCode.Decompiler.Tests.TestCases.Pretty.Generics/IInterface
  {
    .method public hidebysig newslot abstract virtual 
            instance void  Method1<class T>() cil managed
    {
    } // end of method Base::Method1

    .method private hidebysig newslot virtual final 
            instance void  ICSharpCode.Decompiler.Tests.TestCases.Pretty.Generics.IInterface.Method2<class T>() cil managed
    {
      .override ICSharpCode.Decompiler.Tests.TestCases.Pretty.Generics/IInterface::Method2
      // Code size       2 (0x2)
      .maxstack  8
      IL_0000:  nop
      IL_0001:  ret
    } // end of method Base::ICSharpCode.Decompiler.Tests.TestCases.Pretty.Generics.IInterface.Method2

    .method family hidebysig specialname rtspecialname 
            instance void  .ctor() cil managed
    {
      // Code size       8 (0x8)
      .maxstack  8
      IL_0000:  ldarg.0
      IL_0001:  call       instance void [mscorlib]System.Object::.ctor()
      IL_0006:  nop
      IL_0007:  ret
    } // end of method Base::.ctor

  } // end of class Base

  .class auto ansi nested public beforefieldinit Derived
         extends ICSharpCode.Decompiler.Tests.TestCases.Pretty.Generics/Base
  {
    .method public hidebysig virtual instance void 
            Method1<class T>() cil managed
    {
      // Code size       2 (0x2)
      .maxstack  8
      IL_0000:  nop
      IL_0001:  ret
    } // end of method Derived::Method1

    .method public hidebysig specialname rtspecialname 
            instance void  .ctor() cil managed
    {
      // Code size       8 (0x8)
      .maxstack  8
      IL_0000:  ldarg.0
      IL_0001:  call       instance void ICSharpCode.Decompiler.Tests.TestCases.Pretty.Generics/Base::.ctor()
      IL_0006:  nop
      IL_0007:  ret
    } // end of method Derived::.ctor

  } // end of class Derived

  .field private static literal valuetype ICSharpCode.Decompiler.Tests.TestCases.Pretty.Generics/MyArray`1/NestedEnum<string> enumVal = int32(0x00000000)
  .field private static class [mscorlib]System.Type type1
  .field private static class [mscorlib]System.Type type2
  .field private static class [mscorlib]System.Type type3
  .field private static class [mscorlib]System.Type type4
  .field private static class [mscorlib]System.Type type5
  .field private static class [mscorlib]System.Type type6
  .method public hidebysig instance !!T  CastToTypeParameter<(ICSharpCode.Decompiler.Tests.TestCases.Pretty.Generics/BaseClass) T>(class ICSharpCode.Decompiler.Tests.TestCases.Pretty.Generics/DerivedClass d) cil managed
  {
    // Code size       12 (0xc)
    .maxstack  1
    .locals init (!!T V_0)
    IL_0000:  nop
    IL_0001:  ldarg.1
    IL_0002:  unbox.any  !!T
    IL_0007:  stloc.0
    IL_0008:  br.s       IL_000a

    IL_000a:  ldloc.0
    IL_000b:  ret
  } // end of method Generics::CastToTypeParameter

  .method public hidebysig instance !!TTarget 
          GenericAsGeneric<TSource,class TTarget>(!!TSource source) cil managed
  {
    // Code size       22 (0x16)
    .maxstack  1
    .locals init (!!TTarget V_0)
    IL_0000:  nop
    IL_0001:  ldarg.1
    IL_0002:  box        !!TSource
    IL_0007:  isinst     !!TTarget
    IL_000c:  unbox.any  !!TTarget
    IL_0011:  stloc.0
    IL_0012:  br.s       IL_0014

    IL_0014:  ldloc.0
    IL_0015:  ret
  } // end of method Generics::GenericAsGeneric

  .method public hidebysig instance valuetype [mscorlib]System.Nullable`1<!!TTarget> 
          GenericAsNullable<TSource,valuetype .ctor ([mscorlib]System.ValueType) TTarget>(!!TSource source) cil managed
  {
    // Code size       22 (0x16)
    .maxstack  1
    .locals init (valuetype [mscorlib]System.Nullable`1<!!TTarget> V_0)
    IL_0000:  nop
    IL_0001:  ldarg.1
    IL_0002:  box        !!TSource
    IL_0007:  isinst     valuetype [mscorlib]System.Nullable`1<!!TTarget>
    IL_000c:  unbox.any  valuetype [mscorlib]System.Nullable`1<!!TTarget>
    IL_0011:  stloc.0
    IL_0012:  br.s       IL_0014

    IL_0014:  ldloc.0
    IL_0015:  ret
  } // end of method Generics::GenericAsNullable

  .method public hidebysig instance !!TTarget 
          ObjectAsGeneric<class TTarget>(object source) cil managed
  {
    // Code size       17 (0x11)
    .maxstack  1
    .locals init (!!TTarget V_0)
    IL_0000:  nop
    IL_0001:  ldarg.1
    IL_0002:  isinst     !!TTarget
    IL_0007:  unbox.any  !!TTarget
    IL_000c:  stloc.0
    IL_000d:  br.s       IL_000f

    IL_000f:  ldloc.0
    IL_0010:  ret
  } // end of method Generics::ObjectAsGeneric

  .method public hidebysig instance valuetype [mscorlib]System.Nullable`1<!!TTarget> 
          ObjectAsNullable<valuetype .ctor ([mscorlib]System.ValueType) TTarget>(object source) cil managed
  {
    // Code size       17 (0x11)
    .maxstack  1
    .locals init (valuetype [mscorlib]System.Nullable`1<!!TTarget> V_0)
    IL_0000:  nop
    IL_0001:  ldarg.1
    IL_0002:  isinst     valuetype [mscorlib]System.Nullable`1<!!TTarget>
    IL_0007:  unbox.any  valuetype [mscorlib]System.Nullable`1<!!TTarget>
    IL_000c:  stloc.0
    IL_000d:  br.s       IL_000f

    IL_000f:  ldloc.0
    IL_0010:  ret
  } // end of method Generics::ObjectAsNullable

  .method public hidebysig instance !!TTarget 
          IntAsGeneric<class TTarget>(int32 source) cil managed
  {
    // Code size       22 (0x16)
    .maxstack  1
    .locals init (!!TTarget V_0)
    IL_0000:  nop
    IL_0001:  ldarg.1
    IL_0002:  box        [mscorlib]System.Int32
    IL_0007:  isinst     !!TTarget
    IL_000c:  unbox.any  !!TTarget
    IL_0011:  stloc.0
    IL_0012:  br.s       IL_0014

    IL_0014:  ldloc.0
    IL_0015:  ret
  } // end of method Generics::IntAsGeneric

  .method public hidebysig instance valuetype [mscorlib]System.Nullable`1<!!TTarget> 
          IntAsNullable<valuetype .ctor ([mscorlib]System.ValueType) TTarget>(int32 source) cil managed
  {
    // Code size       22 (0x16)
    .maxstack  1
    .locals init (valuetype [mscorlib]System.Nullable`1<!!TTarget> V_0)
    IL_0000:  nop
    IL_0001:  ldarg.1
    IL_0002:  box        [mscorlib]System.Int32
    IL_0007:  isinst     valuetype [mscorlib]System.Nullable`1<!!TTarget>
    IL_000c:  unbox.any  valuetype [mscorlib]System.Nullable`1<!!TTarget>
    IL_0011:  stloc.0
    IL_0012:  br.s       IL_0014

    IL_0014:  ldloc.0
    IL_0015:  ret
  } // end of method Generics::IntAsNullable

  .method public hidebysig instance !!T  New<.ctor T>() cil managed
  {
    // Code size       11 (0xb)
    .maxstack  1
    .locals init (!!T V_0)
    IL_0000:  nop
    IL_0001:  call       !!0 [mscorlib]System.Activator::CreateInstance<!!0>()
    IL_0006:  stloc.0
    IL_0007:  br.s       IL_0009

    IL_0009:  ldloc.0
    IL_000a:  ret
  } // end of method Generics::New

  .method public hidebysig instance !!T  NotNew<T>() cil managed
  {
    // Code size       11 (0xb)
    .maxstack  1
    .locals init (!!T V_0)
    IL_0000:  nop
    IL_0001:  call       !!0 [mscorlib]System.Activator::CreateInstance<!!0>()
    IL_0006:  stloc.0
    IL_0007:  br.s       IL_0009

    IL_0009:  ldloc.0
    IL_000a:  ret
  } // end of method Generics::NotNew

  .method public hidebysig instance bool 
          IsNull<T>(!!T t) cil managed
  {
    // Code size       15 (0xf)
    .maxstack  2
    .locals init (bool V_0)
    IL_0000:  nop
    IL_0001:  ldarg.1
    IL_0002:  box        !!T
    IL_0007:  ldnull
    IL_0008:  ceq
    IL_000a:  stloc.0
    IL_000b:  br.s       IL_000d

    IL_000d:  ldloc.0
    IL_000e:  ret
  } // end of method Generics::IsNull

  .method public hidebysig instance !!T[] 
          NewArray<T>(int32 size) cil managed
  {
    // Code size       12 (0xc)
    .maxstack  1
    .locals init (!!T[] V_0)
    IL_0000:  nop
    IL_0001:  ldarg.1
    IL_0002:  newarr     !!T
    IL_0007:  stloc.0
    IL_0008:  br.s       IL_000a

    IL_000a:  ldloc.0
    IL_000b:  ret
  } // end of method Generics::NewArray

  .method public hidebysig instance !!T[0...,0...] 
          NewArray<T>(int32 size1,
                      int32 size2) cil managed
  {
    // Code size       13 (0xd)
    .maxstack  2
    .locals init (!!T[0...,0...] V_0)
    IL_0000:  nop
    IL_0001:  ldarg.1
    IL_0002:  ldarg.2
    IL_0003:  newobj     instance void !!T[0...,0...]::.ctor(int32,
                                                             int32)
    IL_0008:  stloc.0
    IL_0009:  br.s       IL_000b

    IL_000b:  ldloc.0
    IL_000c:  ret
  } // end of method Generics::NewArray

<<<<<<< HEAD
  .method public hidebysig static object 
          CallDelegate<([mscorlib]System.Delegate) T>(!!T input) cil managed
  {
    // Code size       23 (0x17)
    .maxstack  2
    .locals init (object V_0)
    IL_0000:  nop
    IL_0001:  ldarg.0
    IL_0002:  box        !!T
    IL_0007:  ldc.i4.0
    IL_0008:  newarr     [mscorlib]System.Object
    IL_000d:  callvirt   instance object [mscorlib]System.Delegate::DynamicInvoke(object[])
    IL_0012:  stloc.0
    IL_0013:  br.s       IL_0015

    IL_0015:  ldloc.0
    IL_0016:  ret
  } // end of method Generics::CallDelegate

  .method public hidebysig static int32  CountEnumerators<([mscorlib]System.Enum) T>() cil managed
  {
    // Code size       26 (0x1a)
    .maxstack  1
    .locals init (int32 V_0)
    IL_0000:  nop
    IL_0001:  ldtoken    !!T
    IL_0006:  call       class [mscorlib]System.Type [mscorlib]System.Type::GetTypeFromHandle(valuetype [mscorlib]System.RuntimeTypeHandle)
    IL_000b:  callvirt   instance class [mscorlib]System.Array [mscorlib]System.Type::GetEnumValues()
    IL_0010:  callvirt   instance int32 [mscorlib]System.Array::get_Length()
    IL_0015:  stloc.0
    IL_0016:  br.s       IL_0018

    IL_0018:  ldloc.0
    IL_0019:  ret
  } // end of method Generics::CountEnumerators

  .method public hidebysig static int32  UnmanagedConstraint<valuetype .ctor (class [mscorlib]System.ValueType modreq([mscorlib]System.Runtime.InteropServices.UnmanagedType)) T>() cil managed
  {
    .param type T 
    .custom instance void System.Runtime.CompilerServices.IsUnmanagedAttribute::.ctor() = ( 01 00 00 00 ) 
    // Code size       12 (0xc)
    .maxstack  1
    .locals init (int32 V_0)
    IL_0000:  nop
    IL_0001:  sizeof     !!T
=======
  .method public hidebysig instance class [mscorlib]System.Type[] 
          TestTypeOf() cil managed
  {
    // Code size       116 (0x74)
    .maxstack  4
    .locals init (class [mscorlib]System.Type[] V_0)
    IL_0000:  nop
    IL_0001:  ldc.i4.8
    IL_0002:  newarr     [mscorlib]System.Type
    IL_0007:  dup
    IL_0008:  ldc.i4.0
    IL_0009:  ldtoken    [mscorlib]System.Int32
    IL_000e:  call       class [mscorlib]System.Type [mscorlib]System.Type::GetTypeFromHandle(valuetype [mscorlib]System.RuntimeTypeHandle)
    IL_0013:  stelem.ref
    IL_0014:  dup
    IL_0015:  ldc.i4.1
    IL_0016:  ldtoken    int32[]
    IL_001b:  call       class [mscorlib]System.Type [mscorlib]System.Type::GetTypeFromHandle(valuetype [mscorlib]System.RuntimeTypeHandle)
    IL_0020:  stelem.ref
    IL_0021:  dup
    IL_0022:  ldc.i4.2
    IL_0023:  ldtoken    ICSharpCode.Decompiler.Tests.TestCases.Pretty.Generics/GenericClass`1
    IL_0028:  call       class [mscorlib]System.Type [mscorlib]System.Type::GetTypeFromHandle(valuetype [mscorlib]System.RuntimeTypeHandle)
    IL_002d:  stelem.ref
    IL_002e:  dup
    IL_002f:  ldc.i4.3
    IL_0030:  ldtoken    class ICSharpCode.Decompiler.Tests.TestCases.Pretty.Generics/GenericClass`1<int32>
    IL_0035:  call       class [mscorlib]System.Type [mscorlib]System.Type::GetTypeFromHandle(valuetype [mscorlib]System.RuntimeTypeHandle)
    IL_003a:  stelem.ref
    IL_003b:  dup
    IL_003c:  ldc.i4.4
    IL_003d:  ldtoken    class ICSharpCode.Decompiler.Tests.TestCases.Pretty.Generics/GenericClass`1<int32[]>
    IL_0042:  call       class [mscorlib]System.Type [mscorlib]System.Type::GetTypeFromHandle(valuetype [mscorlib]System.RuntimeTypeHandle)
    IL_0047:  stelem.ref
    IL_0048:  dup
    IL_0049:  ldc.i4.5
    IL_004a:  ldtoken    [mscorlib]System.Collections.Generic.Dictionary`2
    IL_004f:  call       class [mscorlib]System.Type [mscorlib]System.Type::GetTypeFromHandle(valuetype [mscorlib]System.RuntimeTypeHandle)
    IL_0054:  stelem.ref
    IL_0055:  dup
    IL_0056:  ldc.i4.6
    IL_0057:  ldtoken    valuetype [mscorlib]System.Collections.Generic.List`1/Enumerator<int32>
    IL_005c:  call       class [mscorlib]System.Type [mscorlib]System.Type::GetTypeFromHandle(valuetype [mscorlib]System.RuntimeTypeHandle)
    IL_0061:  stelem.ref
    IL_0062:  dup
    IL_0063:  ldc.i4.7
    IL_0064:  ldtoken    [mscorlib]System.Collections.Generic.List`1/Enumerator
    IL_0069:  call       class [mscorlib]System.Type [mscorlib]System.Type::GetTypeFromHandle(valuetype [mscorlib]System.RuntimeTypeHandle)
    IL_006e:  stelem.ref
    IL_006f:  stloc.0
    IL_0070:  br.s       IL_0072

    IL_0072:  ldloc.0
    IL_0073:  ret
  } // end of method Generics::TestTypeOf

  .method public hidebysig static void  MethodWithConstraint<class (!!S) T,.ctor ([mscorlib]System.ICloneable) S>() cil managed
  {
    // Code size       2 (0x2)
    .maxstack  8
    IL_0000:  nop
    IL_0001:  ret
  } // end of method Generics::MethodWithConstraint

  .method public hidebysig static void  MethodWithStructConstraint<valuetype .ctor ([mscorlib]System.ValueType) T>() cil managed
  {
    // Code size       2 (0x2)
    .maxstack  8
    IL_0000:  nop
    IL_0001:  ret
  } // end of method Generics::MethodWithStructConstraint

  .method private hidebysig static void  MultidimensionalArray<T>(!!T[0...,0...] 'array') cil managed
  {
    // Code size       18 (0x12)
    .maxstack  8
    IL_0000:  nop
    IL_0001:  ldarg.0
    IL_0002:  ldc.i4.0
    IL_0003:  ldc.i4.0
    IL_0004:  ldarg.0
    IL_0005:  ldc.i4.0
    IL_0006:  ldc.i4.1
    IL_0007:  call       instance !!T !!T[0...,0...]::Get(int32,
                                                          int32)
    IL_000c:  call       instance void !!T[0...,0...]::Set(int32,
                                                           int32,
                                                           !!T)
    IL_0011:  ret
  } // end of method Generics::MultidimensionalArray

  .method public hidebysig static valuetype [mscorlib]System.Collections.Generic.Dictionary`2/KeyCollection/Enumerator<string,string> 
          GetEnumerator(class [mscorlib]System.Collections.Generic.Dictionary`2<string,string> d,
                        class ICSharpCode.Decompiler.Tests.TestCases.Pretty.Generics/MyArray`1/NestedClass`1<string,int32> nc) cil managed
  {
    // Code size       17 (0x11)
    .maxstack  1
    .locals init (valuetype [mscorlib]System.Collections.Generic.Dictionary`2/KeyCollection/Enumerator<string,string> V_0)
    IL_0000:  nop
    IL_0001:  ldarg.0
    IL_0002:  callvirt   instance class [mscorlib]System.Collections.Generic.Dictionary`2/KeyCollection<!0,!1> class [mscorlib]System.Collections.Generic.Dictionary`2<string,string>::get_Keys()
    IL_0007:  callvirt   instance valuetype [mscorlib]System.Collections.Generic.Dictionary`2/KeyCollection/Enumerator<!0,!1> class [mscorlib]System.Collections.Generic.Dictionary`2/KeyCollection<string,string>::GetEnumerator()
    IL_000c:  stloc.0
    IL_000d:  br.s       IL_000f

    IL_000f:  ldloc.0
    IL_0010:  ret
  } // end of method Generics::GetEnumerator

  .method public hidebysig static bool  IsString<T>(!!T input) cil managed
  {
    // Code size       20 (0x14)
    .maxstack  2
    .locals init (bool V_0)
    IL_0000:  nop
    IL_0001:  ldarg.0
    IL_0002:  box        !!T
    IL_0007:  isinst     [mscorlib]System.String
    IL_000c:  ldnull
    IL_000d:  cgt.un
    IL_000f:  stloc.0
    IL_0010:  br.s       IL_0012

    IL_0012:  ldloc.0
    IL_0013:  ret
  } // end of method Generics::IsString

  .method public hidebysig static string 
          AsString<T>(!!T input) cil managed
  {
    // Code size       17 (0x11)
    .maxstack  1
    .locals init (string V_0)
    IL_0000:  nop
    IL_0001:  ldarg.0
    IL_0002:  box        !!T
    IL_0007:  isinst     [mscorlib]System.String
    IL_000c:  stloc.0
    IL_000d:  br.s       IL_000f

    IL_000f:  ldloc.0
    IL_0010:  ret
  } // end of method Generics::AsString

  .method public hidebysig static string 
          CastToString<T>(!!T input) cil managed
  {
    // Code size       17 (0x11)
    .maxstack  1
    .locals init (string V_0)
    IL_0000:  nop
    IL_0001:  ldarg.0
    IL_0002:  box        !!T
    IL_0007:  castclass  [mscorlib]System.String
    IL_000c:  stloc.0
    IL_000d:  br.s       IL_000f

    IL_000f:  ldloc.0
    IL_0010:  ret
  } // end of method Generics::CastToString

  .method public hidebysig static !!T  CastFromString<T>(string input) cil managed
  {
    // Code size       12 (0xc)
    .maxstack  1
    .locals init (!!T V_0)
    IL_0000:  nop
    IL_0001:  ldarg.0
    IL_0002:  unbox.any  !!T
>>>>>>> f05c1bb4
    IL_0007:  stloc.0
    IL_0008:  br.s       IL_000a

    IL_000a:  ldloc.0
    IL_000b:  ret
<<<<<<< HEAD
  } // end of method Generics::UnmanagedConstraint
=======
  } // end of method Generics::CastFromString

  .method public hidebysig static bool  IsInt<T>(!!T input) cil managed
  {
    // Code size       20 (0x14)
    .maxstack  2
    .locals init (bool V_0)
    IL_0000:  nop
    IL_0001:  ldarg.0
    IL_0002:  box        !!T
    IL_0007:  isinst     [mscorlib]System.Int32
    IL_000c:  ldnull
    IL_000d:  cgt.un
    IL_000f:  stloc.0
    IL_0010:  br.s       IL_0012

    IL_0012:  ldloc.0
    IL_0013:  ret
  } // end of method Generics::IsInt

  .method public hidebysig static int32  CastToInt<T>(!!T input) cil managed
  {
    // Code size       17 (0x11)
    .maxstack  1
    .locals init (int32 V_0)
    IL_0000:  nop
    IL_0001:  ldarg.0
    IL_0002:  box        !!T
    IL_0007:  unbox.any  [mscorlib]System.Int32
    IL_000c:  stloc.0
    IL_000d:  br.s       IL_000f

    IL_000f:  ldloc.0
    IL_0010:  ret
  } // end of method Generics::CastToInt

  .method public hidebysig static !!T  CastFromInt<T>(int32 input) cil managed
  {
    // Code size       17 (0x11)
    .maxstack  1
    .locals init (!!T V_0)
    IL_0000:  nop
    IL_0001:  ldarg.0
    IL_0002:  box        [mscorlib]System.Int32
    IL_0007:  unbox.any  !!T
    IL_000c:  stloc.0
    IL_000d:  br.s       IL_000f

    IL_000f:  ldloc.0
    IL_0010:  ret
  } // end of method Generics::CastFromInt

  .method public hidebysig static bool  IsNullableInt<T>(!!T input) cil managed
  {
    // Code size       20 (0x14)
    .maxstack  2
    .locals init (bool V_0)
    IL_0000:  nop
    IL_0001:  ldarg.0
    IL_0002:  box        !!T
    IL_0007:  isinst     valuetype [mscorlib]System.Nullable`1<int32>
    IL_000c:  ldnull
    IL_000d:  cgt.un
    IL_000f:  stloc.0
    IL_0010:  br.s       IL_0012

    IL_0012:  ldloc.0
    IL_0013:  ret
  } // end of method Generics::IsNullableInt

  .method public hidebysig static valuetype [mscorlib]System.Nullable`1<int32> 
          AsNullableInt<T>(!!T input) cil managed
  {
    // Code size       22 (0x16)
    .maxstack  1
    .locals init (valuetype [mscorlib]System.Nullable`1<int32> V_0)
    IL_0000:  nop
    IL_0001:  ldarg.0
    IL_0002:  box        !!T
    IL_0007:  isinst     valuetype [mscorlib]System.Nullable`1<int32>
    IL_000c:  unbox.any  valuetype [mscorlib]System.Nullable`1<int32>
    IL_0011:  stloc.0
    IL_0012:  br.s       IL_0014

    IL_0014:  ldloc.0
    IL_0015:  ret
  } // end of method Generics::AsNullableInt

  .method public hidebysig static valuetype [mscorlib]System.Nullable`1<int32> 
          CastToNullableInt<T>(!!T input) cil managed
  {
    // Code size       17 (0x11)
    .maxstack  1
    .locals init (valuetype [mscorlib]System.Nullable`1<int32> V_0)
    IL_0000:  nop
    IL_0001:  ldarg.0
    IL_0002:  box        !!T
    IL_0007:  unbox.any  valuetype [mscorlib]System.Nullable`1<int32>
    IL_000c:  stloc.0
    IL_000d:  br.s       IL_000f

    IL_000f:  ldloc.0
    IL_0010:  ret
  } // end of method Generics::CastToNullableInt

  .method public hidebysig static !!T  CastFromNullableInt<T>(valuetype [mscorlib]System.Nullable`1<int32> input) cil managed
  {
    // Code size       17 (0x11)
    .maxstack  1
    .locals init (!!T V_0)
    IL_0000:  nop
    IL_0001:  ldarg.0
    IL_0002:  box        valuetype [mscorlib]System.Nullable`1<int32>
    IL_0007:  unbox.any  !!T
    IL_000c:  stloc.0
    IL_000d:  br.s       IL_000f

    IL_000f:  ldloc.0
    IL_0010:  ret
  } // end of method Generics::CastFromNullableInt
>>>>>>> f05c1bb4

  .method public hidebysig specialname rtspecialname 
          instance void  .ctor() cil managed
  {
    // Code size       8 (0x8)
    .maxstack  8
    IL_0000:  ldarg.0
    IL_0001:  call       instance void [mscorlib]System.Object::.ctor()
    IL_0006:  nop
    IL_0007:  ret
  } // end of method Generics::.ctor

  .method private hidebysig specialname rtspecialname static 
          void  .cctor() cil managed
  {
    // Code size       91 (0x5b)
    .maxstack  1
    IL_0000:  ldtoken    [mscorlib]System.Collections.Generic.List`1
    IL_0005:  call       class [mscorlib]System.Type [mscorlib]System.Type::GetTypeFromHandle(valuetype [mscorlib]System.RuntimeTypeHandle)
    IL_000a:  stsfld     class [mscorlib]System.Type ICSharpCode.Decompiler.Tests.TestCases.Pretty.Generics::type1
    IL_000f:  ldtoken    ICSharpCode.Decompiler.Tests.TestCases.Pretty.Generics/MyArray`1
    IL_0014:  call       class [mscorlib]System.Type [mscorlib]System.Type::GetTypeFromHandle(valuetype [mscorlib]System.RuntimeTypeHandle)
    IL_0019:  stsfld     class [mscorlib]System.Type ICSharpCode.Decompiler.Tests.TestCases.Pretty.Generics::type2
    IL_001e:  ldtoken    [mscorlib]System.Collections.Generic.List`1/Enumerator
    IL_0023:  call       class [mscorlib]System.Type [mscorlib]System.Type::GetTypeFromHandle(valuetype [mscorlib]System.RuntimeTypeHandle)
    IL_0028:  stsfld     class [mscorlib]System.Type ICSharpCode.Decompiler.Tests.TestCases.Pretty.Generics::type3
    IL_002d:  ldtoken    ICSharpCode.Decompiler.Tests.TestCases.Pretty.Generics/MyArray`1/NestedClass`1
    IL_0032:  call       class [mscorlib]System.Type [mscorlib]System.Type::GetTypeFromHandle(valuetype [mscorlib]System.RuntimeTypeHandle)
    IL_0037:  stsfld     class [mscorlib]System.Type ICSharpCode.Decompiler.Tests.TestCases.Pretty.Generics::type4
    IL_003c:  ldtoken    class [mscorlib]System.Collections.Generic.List`1<int32>[]
    IL_0041:  call       class [mscorlib]System.Type [mscorlib]System.Type::GetTypeFromHandle(valuetype [mscorlib]System.RuntimeTypeHandle)
    IL_0046:  stsfld     class [mscorlib]System.Type ICSharpCode.Decompiler.Tests.TestCases.Pretty.Generics::type5
    IL_004b:  ldtoken    ICSharpCode.Decompiler.Tests.TestCases.Pretty.Generics/MyArray`1/NestedEnum
    IL_0050:  call       class [mscorlib]System.Type [mscorlib]System.Type::GetTypeFromHandle(valuetype [mscorlib]System.RuntimeTypeHandle)
    IL_0055:  stsfld     class [mscorlib]System.Type ICSharpCode.Decompiler.Tests.TestCases.Pretty.Generics::type6
    IL_005a:  ret
  } // end of method Generics::.cctor

} // end of class ICSharpCode.Decompiler.Tests.TestCases.Pretty.Generics


// =============================================================

// *********** DISASSEMBLY COMPLETE ***********************<|MERGE_RESOLUTION|>--- conflicted
+++ resolved
@@ -503,53 +503,6 @@
     IL_000c:  ret
   } // end of method Generics::NewArray
 
-<<<<<<< HEAD
-  .method public hidebysig static object 
-          CallDelegate<([mscorlib]System.Delegate) T>(!!T input) cil managed
-  {
-    // Code size       23 (0x17)
-    .maxstack  2
-    .locals init (object V_0)
-    IL_0000:  nop
-    IL_0001:  ldarg.0
-    IL_0002:  box        !!T
-    IL_0007:  ldc.i4.0
-    IL_0008:  newarr     [mscorlib]System.Object
-    IL_000d:  callvirt   instance object [mscorlib]System.Delegate::DynamicInvoke(object[])
-    IL_0012:  stloc.0
-    IL_0013:  br.s       IL_0015
-
-    IL_0015:  ldloc.0
-    IL_0016:  ret
-  } // end of method Generics::CallDelegate
-
-  .method public hidebysig static int32  CountEnumerators<([mscorlib]System.Enum) T>() cil managed
-  {
-    // Code size       26 (0x1a)
-    .maxstack  1
-    .locals init (int32 V_0)
-    IL_0000:  nop
-    IL_0001:  ldtoken    !!T
-    IL_0006:  call       class [mscorlib]System.Type [mscorlib]System.Type::GetTypeFromHandle(valuetype [mscorlib]System.RuntimeTypeHandle)
-    IL_000b:  callvirt   instance class [mscorlib]System.Array [mscorlib]System.Type::GetEnumValues()
-    IL_0010:  callvirt   instance int32 [mscorlib]System.Array::get_Length()
-    IL_0015:  stloc.0
-    IL_0016:  br.s       IL_0018
-
-    IL_0018:  ldloc.0
-    IL_0019:  ret
-  } // end of method Generics::CountEnumerators
-
-  .method public hidebysig static int32  UnmanagedConstraint<valuetype .ctor (class [mscorlib]System.ValueType modreq([mscorlib]System.Runtime.InteropServices.UnmanagedType)) T>() cil managed
-  {
-    .param type T 
-    .custom instance void System.Runtime.CompilerServices.IsUnmanagedAttribute::.ctor() = ( 01 00 00 00 ) 
-    // Code size       12 (0xc)
-    .maxstack  1
-    .locals init (int32 V_0)
-    IL_0000:  nop
-    IL_0001:  sizeof     !!T
-=======
   .method public hidebysig instance class [mscorlib]System.Type[] 
           TestTypeOf() cil managed
   {
@@ -719,15 +672,11 @@
     IL_0000:  nop
     IL_0001:  ldarg.0
     IL_0002:  unbox.any  !!T
->>>>>>> f05c1bb4
     IL_0007:  stloc.0
     IL_0008:  br.s       IL_000a
 
     IL_000a:  ldloc.0
     IL_000b:  ret
-<<<<<<< HEAD
-  } // end of method Generics::UnmanagedConstraint
-=======
   } // end of method Generics::CastFromString
 
   .method public hidebysig static bool  IsInt<T>(!!T input) cil managed
@@ -848,7 +797,57 @@
     IL_000f:  ldloc.0
     IL_0010:  ret
   } // end of method Generics::CastFromNullableInt
->>>>>>> f05c1bb4
+
+  .method public hidebysig static object 
+          CallDelegate<([mscorlib]System.Delegate) T>(!!T input) cil managed
+  {
+    // Code size       22 (0x16)
+    .maxstack  2
+    .locals init (object V_0)
+    IL_0000:  nop
+    IL_0001:  ldarg.0
+    IL_0002:  box        !!T
+    IL_0007:  call       !!0[] [mscorlib]System.Array::Empty<object>()
+    IL_000c:  callvirt   instance object [mscorlib]System.Delegate::DynamicInvoke(object[])
+    IL_0011:  stloc.0
+    IL_0012:  br.s       IL_0014
+
+    IL_0014:  ldloc.0
+    IL_0015:  ret
+  } // end of method Generics::CallDelegate
+
+  .method public hidebysig static int32  CountEnumerators<([mscorlib]System.Enum) T>() cil managed
+  {
+    // Code size       26 (0x1a)
+    .maxstack  1
+    .locals init (int32 V_0)
+    IL_0000:  nop
+    IL_0001:  ldtoken    !!T
+    IL_0006:  call       class [mscorlib]System.Type [mscorlib]System.Type::GetTypeFromHandle(valuetype [mscorlib]System.RuntimeTypeHandle)
+    IL_000b:  callvirt   instance class [mscorlib]System.Array [mscorlib]System.Type::GetEnumValues()
+    IL_0010:  callvirt   instance int32 [mscorlib]System.Array::get_Length()
+    IL_0015:  stloc.0
+    IL_0016:  br.s       IL_0018
+
+    IL_0018:  ldloc.0
+    IL_0019:  ret
+  } // end of method Generics::CountEnumerators
+
+  .method public hidebysig static int32  UnmanagedConstraint<valuetype .ctor (class [mscorlib]System.ValueType modreq([mscorlib]System.Runtime.InteropServices.UnmanagedType)) T>() cil managed
+  {
+    .param type T 
+    .custom instance void System.Runtime.CompilerServices.IsUnmanagedAttribute::.ctor() = ( 01 00 00 00 ) 
+    // Code size       12 (0xc)
+    .maxstack  1
+    .locals init (int32 V_0)
+    IL_0000:  nop
+    IL_0001:  sizeof     !!T
+    IL_0007:  stloc.0
+    IL_0008:  br.s       IL_000a
+
+    IL_000a:  ldloc.0
+    IL_000b:  ret
+  } // end of method Generics::UnmanagedConstraint
 
   .method public hidebysig specialname rtspecialname 
           instance void  .ctor() cil managed
