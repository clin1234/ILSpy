--- conflicted
+++ resolved
@@ -3522,148 +3522,6 @@
     IL_0026:  ret
   } // end of method TestCases::Issue1250_Test4
 
-<<<<<<< HEAD
-  .method private hidebysig instance uint8[] 
-          Issue1314() cil managed
-  {
-    // Code size       23 (0x17)
-    .maxstack  3
-    .locals init (uint8[] V_0)
-    IL_0000:  nop
-    IL_0001:  ldc.i4.4
-    IL_0002:  newarr     [mscorlib]System.Byte
-    IL_0007:  dup
-    IL_0008:  ldtoken    field int32 '<PrivateImplementationDetails>'::C62C27924F4C967F5EDDB1850C091D54C7A2AB58
-    IL_000d:  call       void [mscorlib]System.Runtime.CompilerServices.RuntimeHelpers::InitializeArray(class [mscorlib]System.Array,
-                                                                                                        valuetype [mscorlib]System.RuntimeFieldHandle)
-    IL_0012:  stloc.0
-    IL_0013:  br.s       IL_0015
-
-    IL_0015:  ldloc.0
-    IL_0016:  ret
-  } // end of method TestCases::Issue1314
-
-  .method private hidebysig instance void 
-          Issue1251_Test(class [mscorlib]System.Collections.Generic.List`1<class ICSharpCode.Decompiler.Tests.TestCases.Pretty.InitializerTests.TestCases/Item> list,
-                         class ICSharpCode.Decompiler.Tests.TestCases.Pretty.InitializerTests.TestCases/OtherItem otherItem) cil managed
-  {
-    // Code size       160 (0xa0)
-    .maxstack  4
-    .locals init (valuetype [mscorlib]System.Nullable`1<valuetype [mscorlib]System.Decimal> V_0)
-    IL_0000:  nop
-    IL_0001:  ldarg.1
-    IL_0002:  newobj     instance void ICSharpCode.Decompiler.Tests.TestCases.Pretty.InitializerTests.TestCases/Item::.ctor()
-    IL_0007:  dup
-    IL_0008:  ldstr      "Text"
-    IL_000d:  callvirt   instance void ICSharpCode.Decompiler.Tests.TestCases.Pretty.InitializerTests.TestCases/Item::set_Text(string)
-    IL_0012:  nop
-    IL_0013:  dup
-    IL_0014:  ldarg.2
-    IL_0015:  callvirt   instance valuetype [mscorlib]System.Decimal ICSharpCode.Decompiler.Tests.TestCases.Pretty.InitializerTests.TestCases/OtherItem::get_Value()
-    IL_001a:  callvirt   instance void ICSharpCode.Decompiler.Tests.TestCases.Pretty.InitializerTests.TestCases/Item::set_Value(valuetype [mscorlib]System.Decimal)
-    IL_001f:  nop
-    IL_0020:  dup
-    IL_0021:  ldarg.2
-    IL_0022:  callvirt   instance valuetype [mscorlib]System.Decimal ICSharpCode.Decompiler.Tests.TestCases.Pretty.InitializerTests.TestCases/OtherItem::get_Value2()
-    IL_0027:  callvirt   instance void ICSharpCode.Decompiler.Tests.TestCases.Pretty.InitializerTests.TestCases/Item::set_Value2(valuetype [mscorlib]System.Decimal)
-    IL_002c:  nop
-    IL_002d:  dup
-    IL_002e:  ldarg.2
-    IL_002f:  callvirt   instance valuetype [mscorlib]System.Nullable`1<valuetype [mscorlib]System.Decimal> ICSharpCode.Decompiler.Tests.TestCases.Pretty.InitializerTests.TestCases/OtherItem::get_Nullable()
-    IL_0034:  stloc.0
-    IL_0035:  ldloca.s   V_0
-    IL_0037:  constrained. valuetype [mscorlib]System.Nullable`1<valuetype [mscorlib]System.Decimal>
-    IL_003d:  callvirt   instance string [mscorlib]System.Object::ToString()
-    IL_0042:  callvirt   instance void ICSharpCode.Decompiler.Tests.TestCases.Pretty.InitializerTests.TestCases/Item::set_Value3(string)
-    IL_0047:  nop
-    IL_0048:  dup
-    IL_0049:  ldarg.2
-    IL_004a:  callvirt   instance valuetype [mscorlib]System.Nullable`1<valuetype [mscorlib]System.Decimal> ICSharpCode.Decompiler.Tests.TestCases.Pretty.InitializerTests.TestCases/OtherItem::get_Nullable2()
-    IL_004f:  stloc.0
-    IL_0050:  ldloca.s   V_0
-    IL_0052:  constrained. valuetype [mscorlib]System.Nullable`1<valuetype [mscorlib]System.Decimal>
-    IL_0058:  callvirt   instance string [mscorlib]System.Object::ToString()
-    IL_005d:  callvirt   instance void ICSharpCode.Decompiler.Tests.TestCases.Pretty.InitializerTests.TestCases/Item::set_Value4(string)
-    IL_0062:  nop
-    IL_0063:  dup
-    IL_0064:  ldarg.2
-    IL_0065:  callvirt   instance valuetype [mscorlib]System.Nullable`1<valuetype [mscorlib]System.Decimal> ICSharpCode.Decompiler.Tests.TestCases.Pretty.InitializerTests.TestCases/OtherItem::get_Nullable3()
-    IL_006a:  stloc.0
-    IL_006b:  ldloca.s   V_0
-    IL_006d:  constrained. valuetype [mscorlib]System.Nullable`1<valuetype [mscorlib]System.Decimal>
-    IL_0073:  callvirt   instance string [mscorlib]System.Object::ToString()
-    IL_0078:  callvirt   instance void ICSharpCode.Decompiler.Tests.TestCases.Pretty.InitializerTests.TestCases/Item::set_Value5(string)
-    IL_007d:  nop
-    IL_007e:  dup
-    IL_007f:  ldarg.2
-    IL_0080:  callvirt   instance valuetype [mscorlib]System.Nullable`1<valuetype [mscorlib]System.Decimal> ICSharpCode.Decompiler.Tests.TestCases.Pretty.InitializerTests.TestCases/OtherItem::get_Nullable4()
-    IL_0085:  stloc.0
-    IL_0086:  ldloca.s   V_0
-    IL_0088:  constrained. valuetype [mscorlib]System.Nullable`1<valuetype [mscorlib]System.Decimal>
-    IL_008e:  callvirt   instance string [mscorlib]System.Object::ToString()
-    IL_0093:  callvirt   instance void ICSharpCode.Decompiler.Tests.TestCases.Pretty.InitializerTests.TestCases/Item::set_Value6(string)
-    IL_0098:  nop
-    IL_0099:  callvirt   instance void class [mscorlib]System.Collections.Generic.List`1<class ICSharpCode.Decompiler.Tests.TestCases.Pretty.InitializerTests.TestCases/Item>::Add(!0)
-    IL_009e:  nop
-    IL_009f:  ret
-  } // end of method TestCases::Issue1251_Test
-
-  .method private hidebysig instance class ICSharpCode.Decompiler.Tests.TestCases.Pretty.InitializerTests.TestCases/Data 
-          Issue1279(int32 p) cil managed
-  {
-    // Code size       53 (0x35)
-    .maxstack  3
-    .locals init (bool V_0,
-             class ICSharpCode.Decompiler.Tests.TestCases.Pretty.InitializerTests.TestCases/Data V_1,
-             class ICSharpCode.Decompiler.Tests.TestCases.Pretty.InitializerTests.TestCases/Data V_2)
-    IL_0000:  nop
-    IL_0001:  ldarg.1
-    IL_0002:  ldc.i4.1
-    IL_0003:  ceq
-    IL_0005:  stloc.0
-    IL_0006:  ldloc.0
-    IL_0007:  brfalse.s  IL_002f
-
-    IL_0009:  nop
-    IL_000a:  newobj     instance void ICSharpCode.Decompiler.Tests.TestCases.Pretty.InitializerTests.TestCases/Data::.ctor()
-    IL_000f:  stloc.1
-    IL_0010:  ldloc.1
-    IL_0011:  ldc.i4.0
-    IL_0012:  callvirt   instance void ICSharpCode.Decompiler.Tests.TestCases.Pretty.InitializerTests.TestCases/Data::set_a(valuetype ICSharpCode.Decompiler.Tests.TestCases.Pretty.InitializerTests.TestCases/MyEnum)
-    IL_0017:  nop
-    IL_0018:  ldloc.1
-    IL_0019:  ldarg.0
-    IL_001a:  ldftn      instance void ICSharpCode.Decompiler.Tests.TestCases.Pretty.InitializerTests.TestCases::Data_TestEvent(object,
-                                                                                                                                class [mscorlib]System.EventArgs)
-    IL_0020:  newobj     instance void [mscorlib]System.EventHandler::.ctor(object,
-                                                                            native int)
-    IL_0025:  callvirt   instance void ICSharpCode.Decompiler.Tests.TestCases.Pretty.InitializerTests.TestCases/Data::add_TestEvent(class [mscorlib]System.EventHandler)
-    IL_002a:  nop
-    IL_002b:  ldloc.1
-    IL_002c:  stloc.2
-    IL_002d:  br.s       IL_0033
-
-    IL_002f:  ldnull
-    IL_0030:  stloc.2
-    IL_0031:  br.s       IL_0033
-
-    IL_0033:  ldloc.2
-    IL_0034:  ret
-  } // end of method TestCases::Issue1279
-
-  .method private hidebysig instance void 
-          Data_TestEvent(object sender,
-                         class [mscorlib]System.EventArgs e) cil managed
-  {
-    // Code size       7 (0x7)
-    .maxstack  8
-    IL_0000:  nop
-    IL_0001:  newobj     instance void [mscorlib]System.NotImplementedException::.ctor()
-    IL_0006:  throw
-  } // end of method TestCases::Data_TestEvent
-
-=======
->>>>>>> 64686b95
   .method public hidebysig specialname rtspecialname 
           instance void  .ctor() cil managed
   {
@@ -4528,10 +4386,6 @@
     .size 40
   } // end of class '__StaticArrayInitTypeSize=40'
 
-<<<<<<< HEAD
-  .field static assembly initonly int32 C62C27924F4C967F5EDDB1850C091D54C7A2AB58 at I_000054E8
-  .field static assembly initonly valuetype '<PrivateImplementationDetails>'/'__StaticArrayInitTypeSize=40' E0D2592373A0C161E56E266306CD8405CD719D19 at I_000054F0
-=======
   .class explicit ansi sealed nested private '__StaticArrayInitTypeSize=48'
          extends [mscorlib]System.ValueType
   {
@@ -4586,18 +4440,11 @@
   .field static assembly initonly int64 EB0715DBB235F3F696F2C404F5839C6650640898 at I_000072D8
   .field static assembly initonly valuetype '<PrivateImplementationDetails>'/'__StaticArrayInitTypeSize=40' F514FF55B79BCAA2CEC9B56C062D976E45F89AB7 at I_000072E0
   .field static assembly initonly valuetype '<PrivateImplementationDetails>'/'__StaticArrayInitTypeSize=24' FBCB49C1A244C1B5781AA1DB02C5A11F68908526 at I_00007308
->>>>>>> 64686b95
 } // end of class '<PrivateImplementationDetails>'
 
 
 // =============================================================
 
-<<<<<<< HEAD
-.data cil I_000054E8 = bytearray (
-                 00 01 02 FF) 
-.data cil I_000054EC = int8[4]
-.data cil I_000054F0 = bytearray (
-=======
 .data cil I_00006F58 = bytearray (
                  01 00 00 00 02 00 00 00 03 00 00 00 04 00 00 00
                  05 00 00 00 06 00 00 00 07 00 00 00 08 00 00 00
@@ -4675,7 +4522,6 @@
                  00 00 00 00 00 00 00 00 00 00 00 00 00 00 00 00
                  00 00 00 00 00 00 00 00 00 00 00 00 00 00 00 00) 
 .data cil I_000072B0 = bytearray (
->>>>>>> 64686b95
                  01 00 00 00 02 00 00 00 03 00 00 00 04 00 00 00
                  05 00 00 00 06 00 00 00 07 00 00 00 08 00 00 00
                  09 00 00 00 0A 00 00 00) 
