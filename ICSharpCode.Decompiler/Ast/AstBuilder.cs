using System;
using System.Collections.Generic;
using System.Diagnostics;
using System.IO;
using System.Linq;
using System.Runtime.CompilerServices;
using System.Runtime.InteropServices;
using System.Threading;
using ICSharpCode.Decompiler;
using ICSharpCode.Decompiler.Ast.Transforms;
using ICSharpCode.Decompiler.ILAst;
using ICSharpCode.NRefactory.CSharp;
using ICSharpCode.NRefactory.Utils;
using Mono.Cecil;
using Mono.Cecil.Cil;

namespace ICSharpCode.Decompiler.Ast
{
	using Ast = ICSharpCode.NRefactory.CSharp;
	using ClassType = ICSharpCode.NRefactory.TypeSystem.ClassType;
	using VarianceModifier = ICSharpCode.NRefactory.TypeSystem.VarianceModifier;

	public class AstBuilder
	{
		DecompilerContext context = new DecompilerContext();
		CompilationUnit astCompileUnit = new CompilationUnit();
		Dictionary<string, NamespaceDeclaration> astNamespaces = new Dictionary<string, NamespaceDeclaration>();
		
		public AstBuilder(DecompilerContext context)
		{
			if (context == null)
				throw new ArgumentNullException("context");
			this.context = context;
		}
		
		public static bool MemberIsHidden(MemberReference member, DecompilerSettings settings)
		{
			MethodDefinition method = member as MethodDefinition;
			if (method != null) {
				if (method.IsGetter || method.IsSetter || method.IsAddOn || method.IsRemoveOn)
					return true;
				if (settings.AnonymousMethods && method.Name.StartsWith("<", StringComparison.Ordinal) && method.IsCompilerGenerated())
					return true;
			}
			TypeDefinition type = member as TypeDefinition;
			if (type != null && type.DeclaringType != null) {
				if (settings.AnonymousMethods && type.Name.StartsWith("<>c__DisplayClass", StringComparison.Ordinal) && type.IsCompilerGenerated())
					return true;
				if (settings.YieldReturn && YieldReturnDecompiler.IsCompilerGeneratorEnumerator(type))
					return true;
			}
			FieldDefinition field = member as FieldDefinition;
			if (field != null) {
				if (settings.AnonymousMethods && field.Name.StartsWith("CS$<>", StringComparison.Ordinal) && field.IsCompilerGenerated())
					return true;
			}
			return false;
		}
		
		public void GenerateCode(ITextOutput output)
		{
			GenerateCode(output, null);
		}
		
		public void GenerateCode(ITextOutput output, Predicate<IAstTransform> transformAbortCondition)
		{
			TransformationPipeline.RunTransformationsUntil(astCompileUnit, transformAbortCondition, context);
			astCompileUnit.AcceptVisitor(new InsertParenthesesVisitor { InsertParenthesesForReadability = true }, null);
			
			var outputFormatter = new TextOutputFormatter(output);
			var formattingPolicy = new CSharpFormattingPolicy();
			// disable whitespace in front of parentheses:
			formattingPolicy.BeforeMethodCallParentheses = false;
			formattingPolicy.BeforeMethodDeclarationParentheses = false;
			formattingPolicy.BeforeConstructorDeclarationParentheses = false;
			formattingPolicy.BeforeDelegateDeclarationParentheses = false;
			astCompileUnit.AcceptVisitor(new OutputVisitor(outputFormatter, formattingPolicy), null);
		}
		
		public void AddAssembly(AssemblyDefinition assemblyDefinition, bool onlyAssemblyLevel = false)
		{
			astCompileUnit.AddChild(
				new UsingDeclaration {
					Import = new SimpleType("System")
				}, CompilationUnit.MemberRole);
			
			ConvertCustomAttributes(astCompileUnit, assemblyDefinition, AttributeTarget.Assembly);
			ConvertCustomAttributes(astCompileUnit, assemblyDefinition.MainModule, AttributeTarget.Module);

			if (!onlyAssemblyLevel) {
				foreach (TypeDefinition typeDef in assemblyDefinition.MainModule.Types)
				{
					// Skip nested types - they will be added by the parent type
					if (typeDef.DeclaringType != null) continue;
					// Skip the <Module> class
					if (typeDef.Name == "<Module>") continue;

					AddType(typeDef);
				}
			}
		}
		
		NamespaceDeclaration GetCodeNamespace(string name)
		{
			if (string.IsNullOrEmpty(name)) {
				return null;
			}
			if (astNamespaces.ContainsKey(name)) {
				return astNamespaces[name];
			} else {
				// Create the namespace
				NamespaceDeclaration astNamespace = new NamespaceDeclaration { Name = name };
				astCompileUnit.AddChild(astNamespace, CompilationUnit.MemberRole);
				astNamespaces[name] = astNamespace;
				return astNamespace;
			}
		}
		
		public void AddType(TypeDefinition typeDef)
		{
			TypeDeclaration astType = CreateType(typeDef);
			NamespaceDeclaration astNS = GetCodeNamespace(typeDef.Namespace);
			if (astNS != null) {
				astNS.AddChild(astType, NamespaceDeclaration.MemberRole);
			} else {
				astCompileUnit.AddChild(astType, CompilationUnit.MemberRole);
			}
		}
		
		public void AddMethod(MethodDefinition method)
		{
			AstNode node = method.IsConstructor ? (AstNode)CreateConstructor(method) : CreateMethod(method);
			astCompileUnit.AddChild(node, CompilationUnit.MemberRole);
		}
		
		public void AddProperty(PropertyDefinition property)
		{
			astCompileUnit.AddChild(CreateProperty(property), CompilationUnit.MemberRole);
		}
		
		public void AddField(FieldDefinition field)
		{
			astCompileUnit.AddChild(CreateField(field), CompilationUnit.MemberRole);
		}
		
		public void AddEvent(EventDefinition ev)
		{
			astCompileUnit.AddChild(CreateEvent(ev), CompilationUnit.MemberRole);
		}
		
		public TypeDeclaration CreateType(TypeDefinition typeDef)
		{
<<<<<<< HEAD
			// create CSharp code mappings - used for debugger
			if (!CSharpCodeMapping.SourceCodeMappings.ContainsKey(typeDef.FullName)) {
				CSharpCodeMapping.SourceCodeMappings.TryAdd(typeDef.FullName, new List<MethodMapping>());
			} else {
				CSharpCodeMapping.SourceCodeMappings[typeDef.FullName].Clear();
			}
			
			// create type
=======
			TypeDefinition oldCurrentType = context.CurrentType;
			context.CurrentType = typeDef;
>>>>>>> 880c856a
			TypeDeclaration astType = new TypeDeclaration();
			astType.AddAnnotation(typeDef);
			astType.Modifiers = ConvertModifiers(typeDef);
			astType.Name = CleanName(typeDef.Name);
			
			if (typeDef.IsEnum) {  // NB: Enum is value type
				astType.ClassType = ClassType.Enum;
				astType.Modifiers &= ~Modifiers.Sealed;
			} else if (typeDef.IsValueType) {
				astType.ClassType = ClassType.Struct;
				astType.Modifiers &= ~Modifiers.Sealed;
			} else if (typeDef.IsInterface) {
				astType.ClassType = ClassType.Interface;
				astType.Modifiers &= ~Modifiers.Abstract;
			} else {
				astType.ClassType = ClassType.Class;
			}
			
			IEnumerable<GenericParameter> genericParameters = typeDef.GenericParameters;
			if (typeDef.DeclaringType != null && typeDef.DeclaringType.HasGenericParameters)
				genericParameters = genericParameters.Skip(typeDef.DeclaringType.GenericParameters.Count);
			astType.TypeParameters.AddRange(MakeTypeParameters(genericParameters));
			astType.Constraints.AddRange(MakeConstraints(genericParameters));
			
			// Nested types
			foreach(TypeDefinition nestedTypeDef in typeDef.NestedTypes) {
				if (MemberIsHidden(nestedTypeDef, context.Settings))
					continue;
				astType.AddChild(CreateType(nestedTypeDef), TypeDeclaration.MemberRole);
			}
			
			
			if (typeDef.IsEnum) {
				long expectedEnumMemberValue = 0;
				bool forcePrintingInitializers = IsFlagsEnum(typeDef);
				foreach (FieldDefinition field in typeDef.Fields) {
					if (field.IsRuntimeSpecialName) {
						// the value__ field
						if (field.FieldType != typeDef.Module.TypeSystem.Int32) {
							astType.AddChild(ConvertType(field.FieldType), TypeDeclaration.BaseTypeRole);
						}
					} else {
						EnumMemberDeclaration enumMember = new EnumMemberDeclaration();
						enumMember.Name = CleanName(field.Name);
						long memberValue = (long)CSharpPrimitiveCast.Cast(TypeCode.Int64, field.Constant, false);
						if (forcePrintingInitializers || memberValue != expectedEnumMemberValue) {
							enumMember.AddChild(new PrimitiveExpression(field.Constant), EnumMemberDeclaration.InitializerRole);
						}
						expectedEnumMemberValue = memberValue + 1;
						astType.AddChild(enumMember, TypeDeclaration.MemberRole);
					}
				}
			} else {
				// Base type
				if (typeDef.BaseType != null && !typeDef.IsValueType && typeDef.BaseType.FullName != "System.Object") {
					astType.AddChild(ConvertType(typeDef.BaseType), TypeDeclaration.BaseTypeRole);
				}
				foreach (var i in typeDef.Interfaces)
					astType.AddChild(ConvertType(i), TypeDeclaration.BaseTypeRole);
				
				
				AddTypeMembers(astType, typeDef);
			}

			ConvertAttributes(astType, typeDef);
			context.CurrentType = oldCurrentType;
			return astType;
		}

		public void Transform(IAstTransform transform)
		{
			transform.Run(astCompileUnit);
		}
		
		string CleanName(string name)
		{
			int pos = name.LastIndexOf('`');
			if (pos >= 0)
				name = name.Substring(0, pos);
			return name;
		}
		
		#region Convert Type Reference
		/// <summary>
		/// Converts a type reference.
		/// </summary>
		/// <param name="type">The Cecil type reference that should be converted into
		/// a type system type reference.</param>
		/// <param name="typeAttributes">Attributes associated with the Cecil type reference.
		/// This is used to support the 'dynamic' type.</param>
		public static AstType ConvertType(TypeReference type, ICustomAttributeProvider typeAttributes = null)
		{
			int typeIndex = 0;
			return ConvertType(type, typeAttributes, ref typeIndex);
		}
		
		static AstType ConvertType(TypeReference type, ICustomAttributeProvider typeAttributes, ref int typeIndex)
		{
			while (type is OptionalModifierType || type is RequiredModifierType) {
				type = ((TypeSpecification)type).ElementType;
			}
			if (type == null) {
				return AstType.Null;
			}
			
			if (type is Mono.Cecil.ByReferenceType) {
				typeIndex++;
				// ignore by reference type (cannot be represented in C#)
				return ConvertType((type as Mono.Cecil.ByReferenceType).ElementType, typeAttributes, ref typeIndex);
			} else if (type is Mono.Cecil.PointerType) {
				typeIndex++;
				return ConvertType((type as Mono.Cecil.PointerType).ElementType, typeAttributes, ref typeIndex)
					.MakePointerType();
			} else if (type is Mono.Cecil.ArrayType) {
				typeIndex++;
				return ConvertType((type as Mono.Cecil.ArrayType).ElementType, typeAttributes, ref typeIndex)
					.MakeArrayType((type as Mono.Cecil.ArrayType).Rank);
			} else if (type is GenericInstanceType) {
				GenericInstanceType gType = (GenericInstanceType)type;
				if (gType.ElementType.Namespace == "System" && gType.ElementType.Name == "Nullable`1" && gType.GenericArguments.Count == 1) {
					typeIndex++;
					return new ComposedType {
						BaseType = ConvertType(gType.GenericArguments[0], typeAttributes, ref typeIndex),
						HasNullableSpecifier = true
					};
				}
				AstType baseType = ConvertType(gType.ElementType, typeAttributes, ref typeIndex);
				List<AstType> typeArguments = new List<AstType>();
				foreach (var typeArgument in gType.GenericArguments) {
					typeIndex++;
					typeArguments.Add(ConvertType(typeArgument, typeAttributes, ref typeIndex));
				}
				ApplyTypeArgumentsTo(baseType, typeArguments);
				return baseType;
			} else if (type is GenericParameter) {
				return new SimpleType(type.Name);
			} else if (type.IsNested) {
				AstType typeRef = ConvertType(type.DeclaringType, typeAttributes, ref typeIndex);
				string namepart = ICSharpCode.NRefactory.TypeSystem.ReflectionHelper.SplitTypeParameterCountFromReflectionName(type.Name);
				return new MemberType { Target = typeRef, MemberName = namepart }.WithAnnotation(type);
			} else {
				string ns = type.Namespace ?? string.Empty;
				string name = type.Name;
				if (name == null)
					throw new InvalidOperationException("type.Name returned null. Type: " + type.ToString());
				
				if (name == "Object" && ns == "System" && HasDynamicAttribute(typeAttributes, typeIndex)) {
					return new PrimitiveType("dynamic");
				} else {
					if (ns == "System") {
						switch (name) {
							case "SByte":
								return new PrimitiveType("sbyte");
							case "Int16":
								return new PrimitiveType("short");
							case "Int32":
								return new PrimitiveType("int");
							case "Int64":
								return new PrimitiveType("long");
							case "Byte":
								return new PrimitiveType("byte");
							case "UInt16":
								return new PrimitiveType("ushort");
							case "UInt32":
								return new PrimitiveType("uint");
							case "UInt64":
								return new PrimitiveType("ulong");
							case "String":
								return new PrimitiveType("string");
							case "Single":
								return new PrimitiveType("float");
							case "Double":
								return new PrimitiveType("double");
							case "Decimal":
								return new PrimitiveType("decimal");
							case "Char":
								return new PrimitiveType("char");
							case "Boolean":
								return new PrimitiveType("bool");
							case "Void":
								return new PrimitiveType("void");
							case "Object":
								return new PrimitiveType("object");
						}
					}
					
					name = ICSharpCode.NRefactory.TypeSystem.ReflectionHelper.SplitTypeParameterCountFromReflectionName(name);
					
					// TODO: Until we can simplify type with 'using', use just the name without namesapce
					return new SimpleType(name).WithAnnotation(type);
					
//					if (ns.Length == 0)
//						return new SimpleType(name).WithAnnotation(type);
//					string[] parts = ns.Split('.');
//					AstType nsType = new SimpleType(parts[0]);
//					for (int i = 1; i < parts.Length; i++) {
//						nsType = new MemberType { Target = nsType, MemberName = parts[i] };
//					}
//					return new MemberType { Target = nsType, MemberName = name }.WithAnnotation(type);
				}
			}
		}
		
		static void ApplyTypeArgumentsTo(AstType baseType, List<AstType> typeArguments)
		{
			SimpleType st = baseType as SimpleType;
			if (st != null) {
				st.TypeArguments.AddRange(typeArguments);
			}
			MemberType mt = baseType as MemberType;
			if (mt != null) {
				TypeReference type = mt.Annotation<TypeReference>();
				if (type != null) {
					int typeParameterCount;
					ICSharpCode.NRefactory.TypeSystem.ReflectionHelper.SplitTypeParameterCountFromReflectionName(type.Name, out typeParameterCount);
					if (typeParameterCount > typeArguments.Count)
						typeParameterCount = typeArguments.Count;
					mt.TypeArguments.AddRange(typeArguments.GetRange(typeArguments.Count - typeParameterCount, typeParameterCount));
					typeArguments.RemoveRange(typeArguments.Count - typeParameterCount, typeParameterCount);
					if (typeArguments.Count > 0)
						ApplyTypeArgumentsTo(mt.Target, typeArguments);
				} else {
					mt.TypeArguments.AddRange(typeArguments);
				}
			}
		}
		
		const string DynamicAttributeFullName = "System.Runtime.CompilerServices.DynamicAttribute";
		
		static bool HasDynamicAttribute(ICustomAttributeProvider attributeProvider, int typeIndex)
		{
			if (attributeProvider == null || !attributeProvider.HasCustomAttributes)
				return false;
			foreach (CustomAttribute a in attributeProvider.CustomAttributes) {
				if (a.Constructor.DeclaringType.FullName == DynamicAttributeFullName) {
					if (a.ConstructorArguments.Count == 1) {
						CustomAttributeArgument[] values = a.ConstructorArguments[0].Value as CustomAttributeArgument[];
						if (values != null && typeIndex < values.Length && values[typeIndex].Value is bool)
							return (bool)values[typeIndex].Value;
					}
					return true;
				}
			}
			return false;
		}
		#endregion
		
		#region ConvertModifiers
		Modifiers ConvertModifiers(TypeDefinition typeDef)
		{
			Modifiers modifiers = Modifiers.None;
			if (typeDef.IsNestedPrivate)
				modifiers |= Modifiers.Private;
			else if (typeDef.IsNestedAssembly || typeDef.IsNestedFamilyAndAssembly || typeDef.IsNotPublic)
				modifiers |= Modifiers.Internal;
			else if (typeDef.IsNestedFamily)
				modifiers |= Modifiers.Protected;
			else if (typeDef.IsNestedFamilyOrAssembly)
				modifiers |= Modifiers.Protected | Modifiers.Internal;
			else if (typeDef.IsPublic || typeDef.IsNestedPublic)
				modifiers |= Modifiers.Public;
			
			if (typeDef.IsAbstract && typeDef.IsSealed)
				modifiers |= Modifiers.Static;
			else if (typeDef.IsAbstract)
				modifiers |= Modifiers.Abstract;
			else if (typeDef.IsSealed)
				modifiers |= Modifiers.Sealed;
			
			return modifiers;
		}
		
		Modifiers ConvertModifiers(FieldDefinition fieldDef)
		{
			Modifiers modifiers = Modifiers.None;
			if (fieldDef.IsPrivate)
				modifiers |= Modifiers.Private;
			else if (fieldDef.IsAssembly || fieldDef.IsFamilyAndAssembly)
				modifiers |= Modifiers.Internal;
			else if (fieldDef.IsFamily)
				modifiers |= Modifiers.Protected;
			else if (fieldDef.IsFamilyOrAssembly)
				modifiers |= Modifiers.Protected | Modifiers.Internal;
			else if (fieldDef.IsPublic)
				modifiers |= Modifiers.Public;
			
			if (fieldDef.IsLiteral) {
				modifiers |= Modifiers.Const;
			} else {
				if (fieldDef.IsStatic)
					modifiers |= Modifiers.Static;
				
				if (fieldDef.IsInitOnly)
					modifiers |= Modifiers.Readonly;
			}
			
			return modifiers;
		}
		
		Modifiers ConvertModifiers(MethodDefinition methodDef)
		{
			if (methodDef == null)
				return Modifiers.None;
			Modifiers modifiers = Modifiers.None;
			if (methodDef.IsPrivate)
				modifiers |= Modifiers.Private;
			else if (methodDef.IsAssembly || methodDef.IsFamilyAndAssembly)
				modifiers |= Modifiers.Internal;
			else if (methodDef.IsFamily)
				modifiers |= Modifiers.Protected;
			else if (methodDef.IsFamilyOrAssembly)
				modifiers |= Modifiers.Protected | Modifiers.Internal;
			else if (methodDef.IsPublic)
				modifiers |= Modifiers.Public;
			
			if (methodDef.IsStatic)
				modifiers |= Modifiers.Static;
			
			if (methodDef.IsAbstract) {
				modifiers |= Modifiers.Abstract;
				if (!methodDef.IsNewSlot)
					modifiers |= Modifiers.Override;
			} else if (methodDef.IsFinal) {
				if (!methodDef.IsNewSlot) {
					modifiers |= Modifiers.Sealed | Modifiers.Override;
				}
			} else if (methodDef.IsVirtual) {
				if (methodDef.IsNewSlot)
					modifiers |= Modifiers.Virtual;
				else
					modifiers |= Modifiers.Override;
			}
			if (!methodDef.HasBody && !methodDef.IsAbstract)
				modifiers |= Modifiers.Extern;
			
			return modifiers;
		}
		#endregion
		
		void AddTypeMembers(TypeDeclaration astType, TypeDefinition typeDef)
		{
			// Add fields
			foreach(FieldDefinition fieldDef in typeDef.Fields) {
				if (MemberIsHidden(fieldDef, context.Settings)) continue;
				astType.AddChild(CreateField(fieldDef), TypeDeclaration.MemberRole);
			}
			
			// Add events
			foreach(EventDefinition eventDef in typeDef.Events) {
				astType.AddChild(CreateEvent(eventDef), TypeDeclaration.MemberRole);
			}
			
			// Add properties
			foreach(PropertyDefinition propDef in typeDef.Properties) {
				astType.AddChild(CreateProperty(propDef), TypeDeclaration.MemberRole);
			}
			
			// Add constructors
			foreach(MethodDefinition methodDef in typeDef.Methods) {
				if (!methodDef.IsConstructor) continue;
				
				astType.AddChild(CreateConstructor(methodDef), TypeDeclaration.MemberRole);
			}
			
			// Add methods
			foreach(MethodDefinition methodDef in typeDef.Methods) {
				if (methodDef.IsConstructor || MemberIsHidden(methodDef, context.Settings)) continue;
				
				astType.AddChild(CreateMethod(methodDef), TypeDeclaration.MemberRole);
			}
		}

		MethodDeclaration CreateMethod(MethodDefinition methodDef)
		{
			// Create mapping - used in debugger
			MethodMapping methodMapping = methodDef.CreateCodeMapping(CSharpCodeMapping.SourceCodeMappings);
			
			MethodDeclaration astMethod = new MethodDeclaration();
			astMethod.AddAnnotation(methodDef);
			if (methodMapping != null)
				astMethod.AddAnnotation(methodMapping);
			astMethod.ReturnType = ConvertType(methodDef.ReturnType, methodDef.MethodReturnType);
			astMethod.Name = CleanName(methodDef.Name);
			astMethod.TypeParameters.AddRange(MakeTypeParameters(methodDef.GenericParameters));
			astMethod.Parameters.AddRange(MakeParameters(methodDef.Parameters));
			astMethod.Constraints.AddRange(MakeConstraints(methodDef.GenericParameters));
			if (!methodDef.DeclaringType.IsInterface) {
				astMethod.Modifiers = ConvertModifiers(methodDef);
				astMethod.Body = AstMethodBodyBuilder.CreateMethodBody(methodDef, context);
			}
			ConvertAttributes(astMethod, methodDef);
			return astMethod;
		}
		
		IEnumerable<TypeParameterDeclaration> MakeTypeParameters(IEnumerable<GenericParameter> genericParameters)
		{
			foreach (var gp in genericParameters) {
				TypeParameterDeclaration tp = new TypeParameterDeclaration();
				tp.Name = CleanName(gp.Name);
				if (gp.IsContravariant)
					tp.Variance = VarianceModifier.Contravariant;
				else if (gp.IsCovariant)
					tp.Variance = VarianceModifier.Covariant;
				ConvertCustomAttributes(tp, gp);
				yield return tp;
			}
		}
		
		IEnumerable<Constraint> MakeConstraints(IEnumerable<GenericParameter> genericParameters)
		{
			foreach (var gp in genericParameters) {
				Constraint c = new Constraint();
				c.TypeParameter = CleanName(gp.Name);
				// class/struct must be first
				if (gp.HasReferenceTypeConstraint)
					c.BaseTypes.Add(new PrimitiveType("class"));
				if (gp.HasNotNullableValueTypeConstraint)
					c.BaseTypes.Add(new PrimitiveType("struct"));
				
				foreach (var constraintType in gp.Constraints) {
					if (gp.HasNotNullableValueTypeConstraint && constraintType.FullName == "System.ValueType")
						continue;
					c.BaseTypes.Add(ConvertType(constraintType));
				}
				
				if (gp.HasDefaultConstructorConstraint && !gp.HasNotNullableValueTypeConstraint)
					c.BaseTypes.Add(new PrimitiveType("new")); // new() must be last
				if (c.BaseTypes.Any())
					yield return c;
			}
		}
		
		ConstructorDeclaration CreateConstructor(MethodDefinition methodDef)
		{
			// Create mapping - used in debugger
			MethodMapping methodMapping = methodDef.CreateCodeMapping(CSharpCodeMapping.SourceCodeMappings);
			
			ConstructorDeclaration astMethod = new ConstructorDeclaration();
			astMethod.AddAnnotation(methodDef);
			if (methodMapping != null)
				astMethod.AddAnnotation(methodMapping);
			astMethod.Modifiers = ConvertModifiers(methodDef);
			if (methodDef.IsStatic) {
				// don't show visibility for static ctors
				astMethod.Modifiers &= ~Modifiers.VisibilityMask;
			}
			astMethod.Name = CleanName(methodDef.DeclaringType.Name);
			astMethod.Parameters.AddRange(MakeParameters(methodDef.Parameters));
			astMethod.Body = AstMethodBodyBuilder.CreateMethodBody(methodDef, context);
			ConvertAttributes(astMethod, methodDef);
			return astMethod;
		}

		PropertyDeclaration CreateProperty(PropertyDefinition propDef)
		{
			PropertyDeclaration astProp = new PropertyDeclaration();
			astProp.AddAnnotation(propDef);
			astProp.Modifiers = ConvertModifiers(propDef.GetMethod ?? propDef.SetMethod);
			astProp.Name = CleanName(propDef.Name);
			astProp.ReturnType = ConvertType(propDef.PropertyType, propDef);
			if (propDef.GetMethod != null) {
				// Create mapping - used in debugger
				MethodMapping methodMapping = propDef.GetMethod.CreateCodeMapping(CSharpCodeMapping.SourceCodeMappings);
				
				astProp.Getter = new Accessor {
					Body = AstMethodBodyBuilder.CreateMethodBody(propDef.GetMethod, context)
				}.WithAnnotation(propDef.GetMethod);
				ConvertAttributes(astProp.Getter, propDef.GetMethod);
				
				if (methodMapping != null)
					astProp.Getter.AddAnnotation(methodMapping);
			}
			if (propDef.SetMethod != null) {
				// Create mapping - used in debugger
				MethodMapping methodMapping = propDef.SetMethod.CreateCodeMapping(CSharpCodeMapping.SourceCodeMappings);
				
				astProp.Setter = new Accessor {
					Body = AstMethodBodyBuilder.CreateMethodBody(propDef.SetMethod, context)
				}.WithAnnotation(propDef.SetMethod);
				ConvertAttributes(astProp.Setter, propDef.SetMethod);
				ConvertCustomAttributes(astProp.Setter, propDef.SetMethod.Parameters.Last(), AttributeTarget.Param);
				
				if (methodMapping != null)
					astProp.Setter.AddAnnotation(methodMapping);
			}
			ConvertCustomAttributes(astProp, propDef);
			return astProp;
		}

		CustomEventDeclaration CreateEvent(EventDefinition eventDef)
		{
			CustomEventDeclaration astEvent = new CustomEventDeclaration();
			astEvent.AddAnnotation(eventDef);
			astEvent.Name = CleanName(eventDef.Name);
			astEvent.ReturnType = ConvertType(eventDef.EventType, eventDef);
			astEvent.Modifiers = ConvertModifiers(eventDef.AddMethod);
			if (eventDef.AddMethod != null) {
				// Create mapping - used in debugger
				MethodMapping methodMapping = eventDef.AddMethod.CreateCodeMapping(CSharpCodeMapping.SourceCodeMappings);
				
				astEvent.AddAccessor = new Accessor {
					Body = AstMethodBodyBuilder.CreateMethodBody(eventDef.AddMethod, context)
				}.WithAnnotation(eventDef.AddMethod);
				ConvertAttributes(astEvent.AddAccessor, eventDef.AddMethod);
				
				if (methodMapping != null)
					astEvent.AddAccessor.AddAnnotation(methodMapping);
			}
			if (eventDef.RemoveMethod != null) {
				// Create mapping - used in debugger
				MethodMapping methodMapping = eventDef.RemoveMethod.CreateCodeMapping(CSharpCodeMapping.SourceCodeMappings);
				
				astEvent.RemoveAccessor = new Accessor {
					Body = AstMethodBodyBuilder.CreateMethodBody(eventDef.RemoveMethod, context)
				}.WithAnnotation(eventDef.RemoveMethod);
				ConvertAttributes(astEvent.RemoveAccessor, eventDef.RemoveMethod);

				if (methodMapping != null)
					astEvent.RemoveAccessor.AddAnnotation(methodMapping);
			}
			return astEvent;
		}

		FieldDeclaration CreateField(FieldDefinition fieldDef)
		{
			FieldDeclaration astField = new FieldDeclaration();
			astField.AddAnnotation(fieldDef);
			VariableInitializer initializer = new VariableInitializer(CleanName(fieldDef.Name));
			astField.AddChild(initializer, FieldDeclaration.Roles.Variable);
			astField.ReturnType = ConvertType(fieldDef.FieldType, fieldDef);
			astField.Modifiers = ConvertModifiers(fieldDef);
			if (fieldDef.HasConstant) {
				if (fieldDef.Constant == null)
					initializer.Initializer = new NullReferenceExpression();
				else
					initializer.Initializer = new PrimitiveExpression(fieldDef.Constant);
			}
			ConvertAttributes(astField, fieldDef);
			return astField;
		}
		
		public static IEnumerable<ParameterDeclaration> MakeParameters(IEnumerable<ParameterDefinition> paramCol)
		{
			foreach(ParameterDefinition paramDef in paramCol) {
				ParameterDeclaration astParam = new ParameterDeclaration();
				astParam.Type = ConvertType(paramDef.ParameterType, paramDef);
				astParam.Name = paramDef.Name;
				
				if (paramDef.ParameterType is ByReferenceType) {
					astParam.ParameterModifier = (!paramDef.IsIn && paramDef.IsOut) ? ParameterModifier.Out : ParameterModifier.Ref;
				}
				// TODO: params, this
				
				ConvertCustomAttributes(astParam, paramDef);
				ModuleDefinition module = ((MethodDefinition)paramDef.Method).Module;
				if (paramDef.HasMarshalInfo) {
					astParam.Attributes.Add(new AttributeSection(ConvertMarshalInfo(paramDef, module)));
				}
				if (astParam.ParameterModifier != ParameterModifier.Out) {
					if (paramDef.IsIn)
						astParam.Attributes.Add(new AttributeSection(CreateNonCustomAttribute(typeof(InAttribute), module)));
					if (paramDef.IsOut)
						astParam.Attributes.Add(new AttributeSection(CreateNonCustomAttribute(typeof(OutAttribute), module)));
				}
				yield return astParam;
			}
		}
		
		#region ConvertAttributes
		void ConvertAttributes(AttributedNode attributedNode, TypeDefinition typeDefinition)
		{
			ConvertCustomAttributes(attributedNode, typeDefinition);
			
			// Handle the non-custom attributes:
			#region SerializableAttribute
			if (typeDefinition.IsSerializable)
				attributedNode.Attributes.Add(new AttributeSection(CreateNonCustomAttribute(typeof(SerializableAttribute))));
			#endregion
			
			#region StructLayoutAttribute
			LayoutKind layoutKind = LayoutKind.Auto;
			switch (typeDefinition.Attributes & TypeAttributes.LayoutMask) {
				case TypeAttributes.SequentialLayout:
					layoutKind = LayoutKind.Sequential;
					break;
				case TypeAttributes.ExplicitLayout:
					layoutKind = LayoutKind.Explicit;
					break;
			}
			CharSet charSet = CharSet.None;
			switch (typeDefinition.Attributes & TypeAttributes.StringFormatMask) {
				case TypeAttributes.AnsiClass:
					charSet = CharSet.Ansi;
					break;
				case TypeAttributes.AutoClass:
					charSet = CharSet.Auto;
					break;
				case TypeAttributes.UnicodeClass:
					charSet = CharSet.Unicode;
					break;
			}
			LayoutKind defaultLayoutKind = (typeDefinition.IsValueType && !typeDefinition.IsEnum) ? LayoutKind.Sequential: LayoutKind.Auto;
			if (layoutKind != defaultLayoutKind || charSet != CharSet.Ansi || typeDefinition.PackingSize > 0 || typeDefinition.ClassSize > 0) {
				var structLayout = CreateNonCustomAttribute(typeof(StructLayoutAttribute));
				structLayout.Arguments.Add(new IdentifierExpression("LayoutKind").Member(layoutKind.ToString()));
				if (charSet != CharSet.Ansi) {
					structLayout.AddNamedArgument("CharSet", new IdentifierExpression("CharSet").Member(charSet.ToString()));
				}
				if (typeDefinition.PackingSize > 0) {
					structLayout.AddNamedArgument("Pack", new PrimitiveExpression((int)typeDefinition.PackingSize));
				}
				if (typeDefinition.ClassSize > 0) {
					structLayout.AddNamedArgument("Size", new PrimitiveExpression((int)typeDefinition.ClassSize));
				}
				attributedNode.Attributes.Add(new AttributeSection(structLayout));
			}
			#endregion
		}
		
		void ConvertAttributes(AttributedNode attributedNode, MethodDefinition methodDefinition)
		{
			ConvertCustomAttributes(attributedNode, methodDefinition);
			
			MethodImplAttributes implAttributes = methodDefinition.ImplAttributes & ~MethodImplAttributes.CodeTypeMask;
			
			#region DllImportAttribute
			if (methodDefinition.HasPInvokeInfo) {
				PInvokeInfo info = methodDefinition.PInvokeInfo;
				Ast.Attribute dllImport = CreateNonCustomAttribute(typeof(DllImportAttribute));
				dllImport.Arguments.Add(new PrimitiveExpression(info.Module.Name));
				
				if (info.IsBestFitDisabled)
					dllImport.AddNamedArgument("BestFitMapping", new PrimitiveExpression(false));
				if (info.IsBestFitEnabled)
					dllImport.AddNamedArgument("BestFitMapping", new PrimitiveExpression(true));
				
				CallingConvention callingConvention;
				switch (info.Attributes & PInvokeAttributes.CallConvMask) {
					case PInvokeAttributes.CallConvCdecl:
						callingConvention = CallingConvention.Cdecl;
						break;
					case PInvokeAttributes.CallConvFastcall:
						callingConvention = CallingConvention.FastCall;
						break;
					case PInvokeAttributes.CallConvStdCall:
						callingConvention = CallingConvention.StdCall;
						break;
					case PInvokeAttributes.CallConvThiscall:
						callingConvention = CallingConvention.ThisCall;
						break;
					case PInvokeAttributes.CallConvWinapi:
						callingConvention = CallingConvention.Winapi;
						break;
					default:
						throw new NotSupportedException("unknown calling convention");
				}
				if (callingConvention != CallingConvention.Winapi)
					dllImport.AddNamedArgument("CallingConvention", new IdentifierExpression("CallingConvention").Member(callingConvention.ToString()));
				
				CharSet charSet = CharSet.None;
				switch (info.Attributes & PInvokeAttributes.CharSetMask) {
					case PInvokeAttributes.CharSetAnsi:
						charSet = CharSet.Ansi;
						break;
					case PInvokeAttributes.CharSetAuto:
						charSet = CharSet.Auto;
						break;
					case PInvokeAttributes.CharSetUnicode:
						charSet = CharSet.Unicode;
						break;
				}
				if (charSet != CharSet.None)
					dllImport.AddNamedArgument("CharSet", new IdentifierExpression("CharSet").Member(charSet.ToString()));
				
				if (!string.IsNullOrEmpty(info.EntryPoint) && info.EntryPoint != methodDefinition.Name)
					dllImport.AddNamedArgument("EntryPoint", new PrimitiveExpression(info.EntryPoint));
				
				if (info.IsNoMangle)
					dllImport.AddNamedArgument("ExactSpelling", new PrimitiveExpression(true));
				
				if ((implAttributes & MethodImplAttributes.PreserveSig) == MethodImplAttributes.PreserveSig)
					implAttributes &= ~MethodImplAttributes.PreserveSig;
				else
					dllImport.AddNamedArgument("PreserveSig", new PrimitiveExpression(false));
				
				if (info.SupportsLastError)
					dllImport.AddNamedArgument("SetLastError", new PrimitiveExpression(true));
				
				if (info.IsThrowOnUnmappableCharDisabled)
					dllImport.AddNamedArgument("ThrowOnUnmappableChar", new PrimitiveExpression(false));
				if (info.IsThrowOnUnmappableCharEnabled)
					dllImport.AddNamedArgument("ThrowOnUnmappableChar", new PrimitiveExpression(true));
				
				attributedNode.Attributes.Add(new AttributeSection(dllImport));
			}
			#endregion
			
			#region PreserveSigAttribute
			if (implAttributes == MethodImplAttributes.PreserveSig) {
				attributedNode.Attributes.Add(new AttributeSection(CreateNonCustomAttribute(typeof(PreserveSigAttribute))));
				implAttributes = 0;
			}
			#endregion
			
			#region MethodImplAttribute
			if (implAttributes != 0) {
				Ast.Attribute methodImpl = CreateNonCustomAttribute(typeof(MethodImplAttribute));
				TypeReference methodImplOptions = new TypeReference(
					"System.Runtime.CompilerServices", "MethodImplOptions",
					methodDefinition.Module, methodDefinition.Module.TypeSystem.Corlib);
				methodImpl.Arguments.Add(MakePrimitive((long)implAttributes, methodImplOptions));
				attributedNode.Attributes.Add(new AttributeSection(methodImpl));
			}
			#endregion
			
			ConvertCustomAttributes(attributedNode, methodDefinition.MethodReturnType, AttributeTarget.Return);
			if (methodDefinition.MethodReturnType.HasMarshalInfo) {
				var marshalInfo = ConvertMarshalInfo(methodDefinition.MethodReturnType, methodDefinition.Module);
				attributedNode.Attributes.Add(new AttributeSection(marshalInfo) { AttributeTarget = AttributeTarget.Return });
			}
		}
		
		void ConvertAttributes(AttributedNode attributedNode, FieldDefinition fieldDefinition)
		{
			ConvertCustomAttributes(attributedNode, fieldDefinition);
			
			#region FieldOffsetAttribute
			if (fieldDefinition.HasLayoutInfo) {
				Ast.Attribute fieldOffset = CreateNonCustomAttribute(typeof(FieldOffsetAttribute));
				fieldOffset.Arguments.Add(new PrimitiveExpression(fieldDefinition.Offset));
				attributedNode.Attributes.Add(new AttributeSection(fieldOffset));
			}
			#endregion
			
			if (fieldDefinition.HasMarshalInfo) {
				attributedNode.Attributes.Add(new AttributeSection(ConvertMarshalInfo(fieldDefinition, fieldDefinition.Module)));
			}
		}
		
		#region MarshalAsAttribute (ConvertMarshalInfo)
		static Ast.Attribute ConvertMarshalInfo(IMarshalInfoProvider marshalInfoProvider, ModuleDefinition module)
		{
			MarshalInfo marshalInfo = marshalInfoProvider.MarshalInfo;
			Ast.Attribute attr = CreateNonCustomAttribute(typeof(MarshalAsAttribute), module);
			string memberName;
			if (marshalInfo.NativeType == NativeType.Boolean)
				memberName = "Bool";
			else
				memberName = marshalInfo.NativeType.ToString();
			attr.Arguments.Add(new IdentifierExpression("UnmanagedType").Member(memberName));
			return attr;
		}
		#endregion
		
		Ast.Attribute CreateNonCustomAttribute(Type attributeType)
		{
			return CreateNonCustomAttribute(attributeType, context.CurrentType != null ? context.CurrentType.Module : null);
		}
		
		static Ast.Attribute CreateNonCustomAttribute(Type attributeType, ModuleDefinition module)
		{
			Debug.Assert(attributeType.Name.EndsWith("Attribute", StringComparison.Ordinal));
			Ast.Attribute attr = new Ast.Attribute();
			attr.Type = new SimpleType(attributeType.Name.Substring(0, attributeType.Name.Length - "Attribute".Length));
			if (module != null) {
				attr.Type.AddAnnotation(new TypeReference(attributeType.Namespace, attributeType.Name, module, module.TypeSystem.Corlib));
			}
			return attr;
		}
		
		static void ConvertCustomAttributes(AstNode attributedNode, ICustomAttributeProvider customAttributeProvider, AttributeTarget target = AttributeTarget.None)
		{
			if (customAttributeProvider.HasCustomAttributes) {
				var attributes = new List<ICSharpCode.NRefactory.CSharp.Attribute>();
				foreach (var customAttribute in customAttributeProvider.CustomAttributes) {
					var attribute = new ICSharpCode.NRefactory.CSharp.Attribute();
					attribute.Type = ConvertType(customAttribute.AttributeType);
					attributes.Add(attribute);
					
					SimpleType st = attribute.Type as SimpleType;
					if (st != null && st.Identifier.EndsWith("Attribute", StringComparison.Ordinal)) {
						st.Identifier = st.Identifier.Substring(0, st.Identifier.Length - "Attribute".Length);
					}

					if(customAttribute.HasConstructorArguments) {
						foreach (var parameter in customAttribute.ConstructorArguments) {
							Expression parameterValue = ConvertArgumentValue(parameter);
							attribute.Arguments.Add(parameterValue);
						}
					}
					if (customAttribute.HasProperties) {
						TypeDefinition resolvedAttributeType = customAttribute.AttributeType.Resolve();
						foreach (var propertyNamedArg in customAttribute.Properties) {
							var propertyReference = resolvedAttributeType != null ? resolvedAttributeType.Properties.FirstOrDefault(pr => pr.Name == propertyNamedArg.Name) : null;
							var propertyName = new IdentifierExpression(propertyNamedArg.Name).WithAnnotation(propertyReference);
							var argumentValue = ConvertArgumentValue(propertyNamedArg.Argument);
							attribute.Arguments.Add(new AssignmentExpression(propertyName, argumentValue));
						}
					}

					if (customAttribute.HasFields) {
						TypeDefinition resolvedAttributeType = customAttribute.AttributeType.Resolve();
						foreach (var fieldNamedArg in customAttribute.Fields) {
							var fieldReference = resolvedAttributeType != null ? resolvedAttributeType.Fields.FirstOrDefault(f => f.Name == fieldNamedArg.Name) : null;
							var fieldName = new IdentifierExpression(fieldNamedArg.Name).WithAnnotation(fieldReference);
							var argumentValue = ConvertArgumentValue(fieldNamedArg.Argument);
							attribute.Arguments.Add(new AssignmentExpression(fieldName, argumentValue));
						}
					}
				}

				if (target == AttributeTarget.Module || target == AttributeTarget.Assembly) {
					// use separate section for each attribute
					foreach (var attribute in attributes) {
						var section = new AttributeSection();
						section.AttributeTarget = target;
						section.Attributes.Add(attribute);
						attributedNode.AddChild(section, AttributedNode.AttributeRole);
					}
				} else {
					// use single section for all attributes
					var section = new AttributeSection();
					section.AttributeTarget = target;
					section.Attributes.AddRange(attributes);
					attributedNode.AddChild(section, AttributedNode.AttributeRole);
				}
			}
		}
		
		private static Expression ConvertArgumentValue(CustomAttributeArgument parameter)
		{
			var type = parameter.Type.Resolve();
			if (type != null && type.IsEnum) {
				return MakePrimitive(Convert.ToInt64(parameter.Value), type);
			} else if (parameter.Value is TypeReference) {
				return new TypeOfExpression() {
					Type = ConvertType((TypeReference)parameter.Value),
				};
			} else {
				return new PrimitiveExpression(parameter.Value);
			}
		}
		#endregion

		internal static Expression MakePrimitive(long val, TypeReference type)
		{
			if (TypeAnalysis.IsBoolean(type) && val == 0)
				return new Ast.PrimitiveExpression(false);
			else if (TypeAnalysis.IsBoolean(type) && val == 1)
				return new Ast.PrimitiveExpression(true);
			if (type != null)
			{ // cannot rely on type.IsValueType, it's not set for typerefs (but is set for typespecs)
				TypeDefinition enumDefinition = type.Resolve();
				if (enumDefinition != null && enumDefinition.IsEnum)
				{
					foreach (FieldDefinition field in enumDefinition.Fields)
					{
						if (field.IsStatic && object.Equals(CSharpPrimitiveCast.Cast(TypeCode.Int64, field.Constant, false), val))
							return ConvertType(enumDefinition).Member(field.Name).WithAnnotation(field);
						else if (!field.IsStatic && field.IsRuntimeSpecialName)
							type = field.FieldType; // use primitive type of the enum
					}
					if (IsFlagsEnum(enumDefinition))
					{
						long enumValue = val;
						Expression expr = null;
						foreach (FieldDefinition field in enumDefinition.Fields.Where(fld => fld.IsStatic))
						{
							long fieldValue = (long)CSharpPrimitiveCast.Cast(TypeCode.Int64, field.Constant, false);
							if (fieldValue == 0)
								continue;	// skip None enum value

							if ((fieldValue & enumValue) == fieldValue)
							{
								var fieldExpression = ConvertType(enumDefinition).Member(field.Name).WithAnnotation(field);
								if (expr == null)
									expr = fieldExpression;
								else
									expr = new BinaryOperatorExpression(expr, BinaryOperatorType.BitwiseOr, fieldExpression);

								enumValue &= ~fieldValue;
								if (enumValue == 0)
									break;
							}
						}
						if(enumValue == 0 && expr != null)
							return expr;
					}
					TypeCode enumBaseTypeCode = TypeAnalysis.GetTypeCode(type);
					return new Ast.PrimitiveExpression(CSharpPrimitiveCast.Cast(enumBaseTypeCode, val, false)).CastTo(ConvertType(enumDefinition));
				}
			}
			TypeCode code = TypeAnalysis.GetTypeCode(type);
			if (code == TypeCode.Object)
				return new Ast.PrimitiveExpression((int)val);
			else
				return new Ast.PrimitiveExpression(CSharpPrimitiveCast.Cast(code, val, false));
		}

		static bool IsFlagsEnum(TypeDefinition type)
		{
			if (!type.HasCustomAttributes)
				return false;

			return type.CustomAttributes.Any(attr => attr.AttributeType.FullName == "System.FlagsAttribute");
		}
	}
}<|MERGE_RESOLUTION|>--- conflicted
+++ resolved
@@ -150,7 +150,6 @@
 		
 		public TypeDeclaration CreateType(TypeDefinition typeDef)
 		{
-<<<<<<< HEAD
 			// create CSharp code mappings - used for debugger
 			if (!CSharpCodeMapping.SourceCodeMappings.ContainsKey(typeDef.FullName)) {
 				CSharpCodeMapping.SourceCodeMappings.TryAdd(typeDef.FullName, new List<MethodMapping>());
@@ -159,10 +158,8 @@
 			}
 			
 			// create type
-=======
 			TypeDefinition oldCurrentType = context.CurrentType;
 			context.CurrentType = typeDef;
->>>>>>> 880c856a
 			TypeDeclaration astType = new TypeDeclaration();
 			astType.AddAnnotation(typeDef);
 			astType.Modifiers = ConvertModifiers(typeDef);
