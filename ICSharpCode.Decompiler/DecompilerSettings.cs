﻿// Copyright (c) 2011 AlphaSierraPapa for the SharpDevelop Team
// 
// Permission is hereby granted, free of charge, to any person obtaining a copy of this
// software and associated documentation files (the "Software"), to deal in the Software
// without restriction, including without limitation the rights to use, copy, modify, merge,
// publish, distribute, sublicense, and/or sell copies of the Software, and to permit persons
// to whom the Software is furnished to do so, subject to the following conditions:
// 
// The above copyright notice and this permission notice shall be included in all copies or
// substantial portions of the Software.
// 
// THE SOFTWARE IS PROVIDED "AS IS", WITHOUT WARRANTY OF ANY KIND, EXPRESS OR IMPLIED,
// INCLUDING BUT NOT LIMITED TO THE WARRANTIES OF MERCHANTABILITY, FITNESS FOR A PARTICULAR
// PURPOSE AND NONINFRINGEMENT. IN NO EVENT SHALL THE AUTHORS OR COPYRIGHT HOLDERS BE LIABLE
// FOR ANY CLAIM, DAMAGES OR OTHER LIABILITY, WHETHER IN AN ACTION OF CONTRACT, TORT OR
// OTHERWISE, ARISING FROM, OUT OF OR IN CONNECTION WITH THE SOFTWARE OR THE USE OR OTHER
// DEALINGS IN THE SOFTWARE.

using System;
using System.ComponentModel;
using System.Runtime.CompilerServices;
using ICSharpCode.Decompiler.CSharp.OutputVisitor;

namespace ICSharpCode.Decompiler
{
	/// <summary>
	/// Settings for the decompiler.
	/// </summary>
	public class DecompilerSettings : INotifyPropertyChanged
	{
		/// <summary>
		/// Equivalent to <c>new DecompilerSettings(LanguageVersion.Latest)</c>
		/// </summary>
		public DecompilerSettings()
		{
		}

		/// <summary>
		/// Creates a new DecompilerSettings instance with initial settings
		/// appropriate for the specified language version.
		/// </summary>
		/// <remarks>
		/// This does not imply that the resulting code strictly uses only language features from that version.
		/// Language constructs like generics or ref locals cannot be removed from the compiled code.
		/// </remarks>
		public DecompilerSettings(CSharp.LanguageVersion languageVersion)
		{
			SetLanguageVersion(languageVersion);
		}

		/// <summary>
		/// Deactivates all language features from versions newer than <paramref name="languageVersion"/>.
		/// </summary>
		public void SetLanguageVersion(CSharp.LanguageVersion languageVersion)
		{
			// By default, all decompiler features are enabled.
			// Disable some of them based on language version:
			if (languageVersion < CSharp.LanguageVersion.CSharp2) {
				anonymousMethods = false;
				liftNullables = false;
				yieldReturn = false;
				useImplicitMethodGroupConversion = false;
			}
			if (languageVersion < CSharp.LanguageVersion.CSharp3) {
				anonymousTypes = false;
				useLambdaSyntax = false;
				objectCollectionInitializers = false;
				automaticProperties = false;
				extensionMethods = false;
				queryExpressions = false;
				expressionTrees = false;
			}
			if (languageVersion < CSharp.LanguageVersion.CSharp4) {
				dynamic = false;
				namedArguments = false;
				optionalArguments = false;
			}
			if (languageVersion < CSharp.LanguageVersion.CSharp5) {
				asyncAwait = false;
			}
			if (languageVersion < CSharp.LanguageVersion.CSharp6) {
				awaitInCatchFinally = false;
				useExpressionBodyForCalculatedGetterOnlyProperties = false;
				nullPropagation = false;
				stringInterpolation = false;
				dictionaryInitializers = false;
				extensionMethodsInCollectionInitializers = false;
			}
			if (languageVersion < CSharp.LanguageVersion.CSharp7) {
				outVariables = false;
				throwExpressions = false;
				tupleTypes = false;
				tupleConversions = false;
				discards = false;
				localFunctions = false;
			}
			if (languageVersion < CSharp.LanguageVersion.CSharp7_2) {
				introduceReadonlyAndInModifiers = false;
				introduceRefModifiersOnStructs = false;
				nonTrailingNamedArguments = false;
				refExtensionMethods = false;
			}
			if (languageVersion < CSharp.LanguageVersion.CSharp7_3) {
				introduceUnmanagedConstraint = false;
				stackAllocInitializers = false;
				tupleComparisons = false;
				patternBasedFixedStatement = false;
			}
			if (languageVersion < CSharp.LanguageVersion.CSharp8_0) {
				nullableReferenceTypes = false;
				readOnlyMethods = false;
				asyncUsingAndForEachStatement = false;
				asyncEnumerator = false;
				staticLocalFunctions = false;
				ranges = false;
			}
		}

		public CSharp.LanguageVersion GetMinimumRequiredVersion()
		{
			if (nullableReferenceTypes || readOnlyMethods || asyncEnumerator || asyncUsingAndForEachStatement || staticLocalFunctions || ranges)
				return CSharp.LanguageVersion.CSharp8_0;
			if (introduceUnmanagedConstraint || tupleComparisons || stackAllocInitializers || patternBasedFixedStatement)
				return CSharp.LanguageVersion.CSharp7_3;
			if (introduceRefModifiersOnStructs || introduceReadonlyAndInModifiers || nonTrailingNamedArguments || refExtensionMethods)
				return CSharp.LanguageVersion.CSharp7_2;
			// C# 7.1 missing
			if (outVariables || throwExpressions || tupleTypes || tupleConversions || discards || localFunctions)
				return CSharp.LanguageVersion.CSharp7;
			if (awaitInCatchFinally || useExpressionBodyForCalculatedGetterOnlyProperties || nullPropagation
				|| stringInterpolation || dictionaryInitializers || extensionMethodsInCollectionInitializers)
				return CSharp.LanguageVersion.CSharp6;
			if (asyncAwait)
				return CSharp.LanguageVersion.CSharp5;
			if (dynamic || namedArguments || optionalArguments)
				return CSharp.LanguageVersion.CSharp4;
			if (anonymousTypes || objectCollectionInitializers || automaticProperties || queryExpressions || expressionTrees)
				return CSharp.LanguageVersion.CSharp3;
			if (anonymousMethods || liftNullables || yieldReturn || useImplicitMethodGroupConversion)
				return CSharp.LanguageVersion.CSharp2;
			return CSharp.LanguageVersion.CSharp1;
		}

		bool anonymousMethods = true;

		/// <summary>
		/// Decompile anonymous methods/lambdas.
		/// </summary>
		[Category("C# 2.0 / VS 2005")]
		[Description("DecompilerSettings.DecompileAnonymousMethodsLambdas")]
		public bool AnonymousMethods {
			get { return anonymousMethods; }
			set {
				if (anonymousMethods != value) {
					anonymousMethods = value;
					OnPropertyChanged();
				}
			}
		}

		bool anonymousTypes = true;

		/// <summary>
		/// Decompile anonymous types.
		/// </summary>
		[Category("C# 3.0 / VS 2008")]
		[Description("DecompilerSettings.DecompileAnonymousTypes")]
		public bool AnonymousTypes {
			get { return anonymousTypes; }
			set {
				if (anonymousTypes != value) {
					anonymousTypes = value;
					OnPropertyChanged();
				}
			}
		}

		bool useLambdaSyntax = true;

		/// <summary>
		/// Use C# 3 lambda syntax if possible.
		/// </summary>
		[Category("C# 3.0 / VS 2008")]
		[Description("DecompilerSettings.UseLambdaSyntaxIfPossible")]
		public bool UseLambdaSyntax {
			get { return useLambdaSyntax; }
			set {
				if (useLambdaSyntax != value) {
					useLambdaSyntax = value;
					OnPropertyChanged();
				}
			}
		}

		bool expressionTrees = true;

		/// <summary>
		/// Decompile expression trees.
		/// </summary>
		[Category("C# 3.0 / VS 2008")]
		[Description("DecompilerSettings.DecompileExpressionTrees")]
		public bool ExpressionTrees {
			get { return expressionTrees; }
			set {
				if (expressionTrees != value) {
					expressionTrees = value;
					OnPropertyChanged();
				}
			}
		}

		bool yieldReturn = true;

		/// <summary>
		/// Decompile enumerators.
		/// </summary>
		[Category("C# 2.0 / VS 2005")]
		[Description("DecompilerSettings.DecompileEnumeratorsYieldReturn")]
		public bool YieldReturn {
			get { return yieldReturn; }
			set {
				if (yieldReturn != value) {
					yieldReturn = value;
					OnPropertyChanged();
				}
			}
		}

		bool dynamic = true;

		/// <summary>
		/// Decompile use of the 'dynamic' type.
		/// </summary>
		[Category("C# 4.0 / VS 2010")]
		[Description("DecompilerSettings.DecompileUseOfTheDynamicType")]
		public bool Dynamic {
			get { return dynamic; }
			set {
				if (dynamic != value) {
					dynamic = value;
					OnPropertyChanged();
				}
			}
		}

		bool asyncAwait = true;

		/// <summary>
		/// Decompile async methods.
		/// </summary>
		[Category("C# 5.0 / VS 2012")]
		[Description("DecompilerSettings.DecompileAsyncMethods")]
		public bool AsyncAwait {
			get { return asyncAwait; }
			set {
				if (asyncAwait != value) {
					asyncAwait = value;
					OnPropertyChanged();
				}
			}
		}

		bool awaitInCatchFinally = true;

		/// <summary>
		/// Decompile await in catch/finally blocks.
		/// Only has an effect if <see cref="AsyncAwait"/> is enabled.
		/// </summary>
		[Category("C# 6.0 / VS 2015")]
		[Description("DecompilerSettings.DecompileAwaitInCatchFinallyBlocks")]
		public bool AwaitInCatchFinally {
			get { return awaitInCatchFinally; }
			set {
				if (awaitInCatchFinally != value) {
					awaitInCatchFinally = value;
					OnPropertyChanged();
				}
			}
		}

		bool asyncEnumerator = true;

		/// <summary>
		/// Decompile IAsyncEnumerator/IAsyncEnumerable.
		/// Only has an effect if <see cref="AsyncAwait"/> is enabled.
		/// </summary>
		[Category("C# 8.0 / VS 2019")]
		[Description("DecompilerSettings.AsyncEnumerator")]
		public bool AsyncEnumerator {
			get { return asyncEnumerator; }
			set {
				if (asyncEnumerator != value) {
					asyncEnumerator = value;
					OnPropertyChanged();
				}
			}
		}

		bool decimalConstants = true;

		/// <summary>
		/// Decompile [DecimalConstant(...)] as simple literal values.
		/// </summary>
		[Category("C# 1.0 / VS .NET")]
		[Description("DecompilerSettings.DecompileDecimalConstantAsSimpleLiteralValues")]
		public bool DecimalConstants {
			get { return decimalConstants; }
			set {
				if (decimalConstants != value) {
					decimalConstants = value;
					OnPropertyChanged();
				}
			}
		}

		bool fixedBuffers = true;

		/// <summary>
		/// Decompile C# 1.0 'public unsafe fixed int arr[10];' members.
		/// </summary>
		[Category("C# 1.0 / VS .NET")]
		[Description("DecompilerSettings.DecompileC10PublicUnsafeFixedIntArr10Members")]
		public bool FixedBuffers {
			get { return fixedBuffers; }
			set {
				if (fixedBuffers != value) {
					fixedBuffers = value;
					OnPropertyChanged();
				}
			}
		}

		bool liftNullables = true;

		/// <summary>
		/// Use lifted operators for nullables.
		/// </summary>
		[Category("C# 2.0 / VS 2005")]
		[Description("DecompilerSettings.UseLiftedOperatorsForNullables")]
		public bool LiftNullables {
			get { return liftNullables; }
			set {
				if (liftNullables != value) {
					liftNullables = value;
					OnPropertyChanged();
				}
			}
		}

		bool nullPropagation = true;

		/// <summary>
		/// Decompile C# 6 ?. and ?[] operators.
		/// </summary>
		[Category("C# 6.0 / VS 2015")]
		[Description("DecompilerSettings.DecompileAndOperators")]
		public bool NullPropagation {
			get { return nullPropagation; }
			set {
				if (nullPropagation != value) {
					nullPropagation = value;
					OnPropertyChanged();
				}
			}
		}

		bool automaticProperties = true;

		/// <summary>
		/// Decompile automatic properties
		/// </summary>
		[Category("C# 3.0 / VS 2008")]
		[Description("DecompilerSettings.DecompileAutomaticProperties")]
		public bool AutomaticProperties {
			get { return automaticProperties; }
			set {
				if (automaticProperties != value) {
					automaticProperties = value;
					OnPropertyChanged();
				}
			}
		}

		bool automaticEvents = true;

		/// <summary>
		/// Decompile automatic events
		/// </summary>
		[Category("C# 1.0 / VS .NET")]
		[Description("DecompilerSettings.DecompileAutomaticEvents")]
		public bool AutomaticEvents {
			get { return automaticEvents; }
			set {
				if (automaticEvents != value) {
					automaticEvents = value;
					OnPropertyChanged();
				}
			}
		}

		bool usingStatement = true;

		/// <summary>
		/// Decompile using statements.
		/// </summary>
		[Category("C# 1.0 / VS .NET")]
		[Description("DecompilerSettings.DetectUsingStatements")]
		public bool UsingStatement {
			get { return usingStatement; }
			set {
				if (usingStatement != value) {
					usingStatement = value;
					OnPropertyChanged();
				}
			}
		}

		bool alwaysUseBraces = true;

		/// <summary>
		/// Gets/Sets whether to use braces for single-statement-blocks. 
		/// </summary>
		[Category("DecompilerSettings.Other")]
		[Description("DecompilerSettings.AlwaysUseBraces")]
		public bool AlwaysUseBraces {
			get { return alwaysUseBraces; }
			set {
				if (alwaysUseBraces != value) {
					alwaysUseBraces = value;
					OnPropertyChanged();
				}
			}
		}

		bool forEachStatement = true;

		/// <summary>
		/// Decompile foreach statements.
		/// </summary>
		[Category("C# 1.0 / VS .NET")]
		[Description("DecompilerSettings.DetectForeachStatements")]
		public bool ForEachStatement {
			get { return forEachStatement; }
			set {
				if (forEachStatement != value) {
					forEachStatement = value;
					OnPropertyChanged();
				}
			}
		}

		bool lockStatement = true;

		/// <summary>
		/// Decompile lock statements.
		/// </summary>
		[Category("C# 1.0 / VS .NET")]
		[Description("DecompilerSettings.DetectLockStatements")]
		public bool LockStatement {
			get { return lockStatement; }
			set {
				if (lockStatement != value) {
					lockStatement = value;
					OnPropertyChanged();
				}
			}
		}

		bool switchStatementOnString = true;

		[Category("C# 1.0 / VS .NET")]
		[Description("DecompilerSettings.DetectSwitchOnString")]
		public bool SwitchStatementOnString {
			get { return switchStatementOnString; }
			set {
				if (switchStatementOnString != value) {
					switchStatementOnString = value;
					OnPropertyChanged();
				}
			}
		}

		bool usingDeclarations = true;

		[Category("C# 1.0 / VS .NET")]
		[Description("DecompilerSettings.InsertUsingDeclarations")]
		public bool UsingDeclarations {
			get { return usingDeclarations; }
			set {
				if (usingDeclarations != value) {
					usingDeclarations = value;
					OnPropertyChanged();
				}
			}
		}

		bool extensionMethods = true;

		[Category("C# 3.0 / VS 2008")]
		[Description("DecompilerSettings.UseExtensionMethodSyntax")]
		public bool ExtensionMethods {
			get { return extensionMethods; }
			set {
				if (extensionMethods != value) {
					extensionMethods = value;
					OnPropertyChanged();
				}
			}
		}

		bool queryExpressions = true;

		[Category("C# 3.0 / VS 2008")]
		[Description("DecompilerSettings.UseLINQExpressionSyntax")]
		public bool QueryExpressions {
			get { return queryExpressions; }
			set {
				if (queryExpressions != value) {
					queryExpressions = value;
					OnPropertyChanged();
				}
			}
		}

		bool useImplicitMethodGroupConversion = true;

		/// <summary>
		/// Gets/Sets whether to use C# 2.0 method group conversions.
		/// true: <c>EventHandler h = this.OnClick;</c>
		/// false: <c>EventHandler h = new EventHandler(this.OnClick);</c>
		/// </summary>
		[Category("C# 2.0 / VS 2005")]
		[Description("DecompilerSettings.UseImplicitMethodGroupConversions")]
		public bool UseImplicitMethodGroupConversion {
			get { return useImplicitMethodGroupConversion; }
			set {
				if (useImplicitMethodGroupConversion != value) {
					useImplicitMethodGroupConversion = value;
					OnPropertyChanged();
				}
			}
		}

		bool alwaysCastTargetsOfExplicitInterfaceImplementationCalls = false;

		/// <summary>
		/// Gets/Sets whether to always cast targets to explicitly implemented methods.
		/// true: <c>((ISupportInitialize)pictureBox1).BeginInit();</c>
		/// false: <c>pictureBox1.BeginInit();</c>
		/// default: false
		/// </summary>
		[Category("Other")]
		[Description("DecompilerSettings.AlwaysCastTargetsOfExplicitInterfaceImplementationCalls")]
		public bool AlwaysCastTargetsOfExplicitInterfaceImplementationCalls {
			get { return alwaysCastTargetsOfExplicitInterfaceImplementationCalls; }
			set {
				if (alwaysCastTargetsOfExplicitInterfaceImplementationCalls != value) {
					alwaysCastTargetsOfExplicitInterfaceImplementationCalls = value;
					OnPropertyChanged();
				}
			}
		}

		bool alwaysShowEnumMemberValues = false;

		/// <summary>
		/// Gets/Sets whether to always show enum member values.
		/// true: <c>enum Kind { A = 0, B = 1, C = 5 }</c>
		/// false: <c>enum Kind { A, B, C = 5 }</c>
		/// default: false
		/// </summary>
		[Category("Other")]
		[Description("DecompilerSettings.AlwaysShowEnumMemberValues")]
		public bool AlwaysShowEnumMemberValues {
			get { return alwaysShowEnumMemberValues; }
			set {
				if (alwaysShowEnumMemberValues != value) {
					alwaysShowEnumMemberValues = value;
					OnPropertyChanged();
				}
			}
		}

		bool useDebugSymbols = true;

		/// <summary>
		/// Gets/Sets whether to use variable names from debug symbols, if available.
		/// </summary>
		[Category("Other")]
		[Description("DecompilerSettings.UseVariableNamesFromDebugSymbolsIfAvailable")]
		public bool UseDebugSymbols {
			get { return useDebugSymbols; }
			set {
				if (useDebugSymbols != value) {
					useDebugSymbols = value;
					OnPropertyChanged();
				}
			}
		}

		bool arrayInitializers = true;

		/// <summary>
		/// Gets/Sets whether to use array initializers.
		/// If set to false, might produce non-compilable code.
		/// </summary>
		[Category("C# 1.0 / VS .NET")]
		[Description("DecompilerSettings.ArrayInitializerExpressions")]
		public bool ArrayInitializers
		{
			get { return arrayInitializers; }
			set
			{
				if (arrayInitializers != value)
				{
					arrayInitializers = value;
					OnPropertyChanged();
				}
			}
		}

		bool objectCollectionInitializers = true;

		/// <summary>
		/// Gets/Sets whether to use C# 3.0 object/collection initializers.
		/// </summary>
		[Category("C# 3.0 / VS 2008")]
		[Description("DecompilerSettings.ObjectCollectionInitializerExpressions")]
		public bool ObjectOrCollectionInitializers {
			get { return objectCollectionInitializers; }
			set {
				if (objectCollectionInitializers != value) {
					objectCollectionInitializers = value;
					OnPropertyChanged();
				}
			}
		}

		bool dictionaryInitializers = true;

		/// <summary>
		/// Gets/Sets whether to use C# 6.0 dictionary initializers.
		/// Only has an effect if ObjectOrCollectionInitializers is enabled.
		/// </summary>
		[Category("C# 6.0 / VS 2015")]
		[Description("DecompilerSettings.DictionaryInitializerExpressions")]
		public bool DictionaryInitializers {
			get { return dictionaryInitializers; }
			set {
				if (dictionaryInitializers != value) {
					dictionaryInitializers = value;
					OnPropertyChanged();
				}
			}
		}

		bool extensionMethodsInCollectionInitializers = true;

		/// <summary>
		/// Gets/Sets whether to use C# 6.0 Extension Add methods in collection initializers.
		/// Only has an effect if ObjectOrCollectionInitializers is enabled.
		/// </summary>
		[Category("C# 6.0 / VS 2015")]
		[Description("DecompilerSettings.AllowExtensionAddMethodsInCollectionInitializerExpressions")]
		public bool ExtensionMethodsInCollectionInitializers {
			get { return extensionMethodsInCollectionInitializers; }
			set {
				if (extensionMethodsInCollectionInitializers != value) {
					extensionMethodsInCollectionInitializers = value;
					OnPropertyChanged();
				}
			}
		}

		bool refExtensionMethods = true;

		/// <summary>
		/// Gets/Sets whether to use C# 7.2 'ref' extension methods.
		/// </summary>
		[Category("C# 7.2 / VS 2017.4")]
		[Description("DecompilerSettings.AllowExtensionMethodSyntaxOnRef")]
		public bool RefExtensionMethods {
			get { return refExtensionMethods; }
			set {
				if (refExtensionMethods != value) {
					refExtensionMethods = value;
					OnPropertyChanged();
				}
			}
		}

		bool stringInterpolation = true;

		/// <summary>
		/// Gets/Sets whether to use C# 6.0 string interpolation
		/// </summary>
		[Category("C# 6.0 / VS 2015")]
		[Description("DecompilerSettings.UseStringInterpolation")]
		public bool StringInterpolation {
			get { return stringInterpolation; }
			set {
				if (stringInterpolation != value) {
					stringInterpolation = value;
					OnPropertyChanged();
				}
			}
		}

		bool showXmlDocumentation = true;

		/// <summary>
		/// Gets/Sets whether to include XML documentation comments in the decompiled code.
		/// </summary>
		[Category("DecompilerSettings.Other")]
		[Description("DecompilerSettings.IncludeXMLDocumentationCommentsInTheDecompiledCode")]
		public bool ShowXmlDocumentation {
			get { return showXmlDocumentation; }
			set {
				if (showXmlDocumentation != value) {
					showXmlDocumentation = value;
					OnPropertyChanged();
				}
			}
		}

		bool foldBraces = false;

		[Browsable(false)]
		public bool FoldBraces {
			get { return foldBraces; }
			set {
				if (foldBraces != value) {
					foldBraces = value;
					OnPropertyChanged();
				}
			}
		}

		bool expandMemberDefinitions = false;

		[Browsable(false)]
		public bool ExpandMemberDefinitions {
			get { return expandMemberDefinitions; }
			set {
				if (expandMemberDefinitions != value) {
					expandMemberDefinitions = value;
					OnPropertyChanged();
				}
			}
		}

		bool expandUsingDeclarations = false;

		[Browsable(false)]
		public bool ExpandUsingDeclarations {
			get { return expandUsingDeclarations; }
			set {
				if (expandUsingDeclarations != value) {
					expandUsingDeclarations = value;
					OnPropertyChanged();
				}
			}
		}

		bool decompileMemberBodies = true;

		/// <summary>
		/// Gets/Sets whether member bodies should be decompiled.
		/// </summary>
		[Category("DecompilerSettings.Other")]
		[Browsable(false)]
		public bool DecompileMemberBodies {
			get { return decompileMemberBodies; }
			set {
				if (decompileMemberBodies != value) {
					decompileMemberBodies = value;
					OnPropertyChanged();
				}
			}
		}

		bool useExpressionBodyForCalculatedGetterOnlyProperties = true;

		/// <summary>
		/// Gets/Sets whether simple calculated getter-only property declarations should use expression body syntax.
		/// </summary>
		[Category("C# 6.0 / VS 2015")]
		[Description("DecompilerSettings.UseExpressionBodiedMemberSyntaxForGetOnlyProperties")]
		public bool UseExpressionBodyForCalculatedGetterOnlyProperties {
			get { return useExpressionBodyForCalculatedGetterOnlyProperties; }
			set {
				if (useExpressionBodyForCalculatedGetterOnlyProperties != value) {
					useExpressionBodyForCalculatedGetterOnlyProperties = value;
					OnPropertyChanged();
				}
			}
		}

		bool outVariables = true;

		/// <summary>
		/// Gets/Sets whether out variable declarations should be used when possible.
		/// </summary>
		[Category("C# 7.0 / VS 2017")]
		[Description("DecompilerSettings.UseOutVariableDeclarations")]
		public bool OutVariables {
			get { return outVariables; }
			set {
				if (outVariables != value) {
					outVariables = value;
					OnPropertyChanged();
				}
			}
		}

		bool discards = true;

		/// <summary>
		/// Gets/Sets whether discards should be used when possible.
		/// Only has an effect if <see cref="OutVariables"/> is enabled.
		/// </summary>
		[Category("C# 7.0 / VS 2017")]
		[Description("DecompilerSettings.UseDiscards")]
		public bool Discards {
			get { return discards; }
			set {
				if (discards != value) {
					discards = value;
					OnPropertyChanged();
				}
			}
		}

		bool introduceRefModifiersOnStructs = true;

		/// <summary>
		/// Gets/Sets whether IsByRefLikeAttribute should be replaced with 'ref' modifiers on structs.
		/// </summary>
		[Category("C# 7.2 / VS 2017.4")]
		[Description("DecompilerSettings.IsByRefLikeAttributeShouldBeReplacedWithRefModifiersOnStructs")]
		public bool IntroduceRefModifiersOnStructs {
			get { return introduceRefModifiersOnStructs; }
			set {
				if (introduceRefModifiersOnStructs != value) {
					introduceRefModifiersOnStructs = value;
					OnPropertyChanged();
				}
			}
		}

		bool introduceReadonlyAndInModifiers = true;

		/// <summary>
		/// Gets/Sets whether IsReadOnlyAttribute should be replaced with 'readonly' modifiers on structs
		/// and with the 'in' modifier on parameters.
		/// </summary>
		[Category("C# 7.2 / VS 2017.4")]
		[Description("DecompilerSettings.IsReadOnlyAttributeShouldBeReplacedWithReadonlyInModifiersOnStructsParameters")]
		public bool IntroduceReadonlyAndInModifiers {
			get { return introduceReadonlyAndInModifiers; }
			set {
				if (introduceReadonlyAndInModifiers != value) {
					introduceReadonlyAndInModifiers = value;
					OnPropertyChanged();
				}
			}
		}

		bool readOnlyMethods = true;

		[Category("C# 8.0 / VS 2019")]
		[Description("DecompilerSettings.ReadOnlyMethods")]
		public bool ReadOnlyMethods {
			get { return readOnlyMethods; }
			set {
				if (readOnlyMethods != value) {
					readOnlyMethods = value;
					OnPropertyChanged();
				}
			}
		}

		bool asyncUsingAndForEachStatement = true;

		[Category("C# 8.0 / VS 2019")]
		[Description("DecompilerSettings.DetectAsyncUsingAndForeachStatements")]
		public bool AsyncUsingAndForEachStatement {
			get { return asyncUsingAndForEachStatement; }
			set {
				if (asyncUsingAndForEachStatement != value) {
					asyncUsingAndForEachStatement = value;
					OnPropertyChanged();
				}
			}
		}

		bool introduceUnmanagedConstraint = true;

		/// <summary>
		/// If this option is active, [IsUnmanagedAttribute] on type parameters
		/// is replaced with "T : unmanaged" constraints.
		/// </summary>
		[Category("C# 7.3 / VS 2017.7")]
		[Description("DecompilerSettings.IsUnmanagedAttributeOnTypeParametersShouldBeReplacedWithUnmanagedConstraints")]
		public bool IntroduceUnmanagedConstraint {
			get { return introduceUnmanagedConstraint; }
			set {
				if (introduceUnmanagedConstraint != value) {
					introduceUnmanagedConstraint = value;
					OnPropertyChanged();
				}
			}
		}

		bool stackAllocInitializers = true;

		/// <summary>
		/// Gets/Sets whether C# 7.3 stackalloc initializers should be used.
		/// </summary>
		[Category("C# 7.3 / VS 2017.7")]
		[Description("DecompilerSettings.UseStackallocInitializerSyntax")]
		public bool StackAllocInitializers {
			get { return stackAllocInitializers; }
			set {
				if (stackAllocInitializers != value) {
					stackAllocInitializers = value;
					OnPropertyChanged();
				}
			}
		}

		bool patternBasedFixedStatement = true;

		/// <summary>
		/// Gets/Sets whether C# 7.3 pattern based fixed statement should be used.
		/// </summary>
		[Category("C# 7.3 / VS 2017.7")]
		[Description("DecompilerSettings.UsePatternBasedFixedStatement")]
		public bool PatternBasedFixedStatement {
			get { return patternBasedFixedStatement; }
			set {
				if (patternBasedFixedStatement != value) {
					patternBasedFixedStatement = value;
					OnPropertyChanged();
				}
			}
		}

		bool tupleTypes = true;

		/// <summary>
		/// Gets/Sets whether tuple type syntax <c>(int, string)</c>
		/// should be used for <c>System.ValueTuple</c>.
		/// </summary>
		[Category("C# 7.0 / VS 2017")]
		[Description("DecompilerSettings.UseTupleTypeSyntax")]
		public bool TupleTypes {
			get { return tupleTypes; }
			set {
				if (tupleTypes != value) {
					tupleTypes = value;
					OnPropertyChanged();
				}
			}
		}

		bool throwExpressions = true;

		/// <summary>
		/// Gets/Sets whether throw expressions should be used.
		/// </summary>
		[Category("C# 7.0 / VS 2017")]
		[Description("DecompilerSettings.UseThrowExpressions")]
		public bool ThrowExpressions {
			get { return throwExpressions; }
			set {
				if (throwExpressions != value) {
					throwExpressions = value;
					OnPropertyChanged();
				}
			}
		}

		bool tupleConversions = true;

		/// <summary>
		/// Gets/Sets whether implicit conversions between tuples
		/// should be used in the decompiled output.
		/// </summary>
		[Category("C# 7.0 / VS 2017")]
		[Description("DecompilerSettings.UseImplicitConversionsBetweenTupleTypes")]
		public bool TupleConversions {
			get { return tupleConversions; }
			set {
				if (tupleConversions != value) {
					tupleConversions = value;
					OnPropertyChanged();
				}
			}
		}

		bool tupleComparisons = true;

		/// <summary>
		/// Gets/Sets whether tuple comparisons should be detected.
		/// </summary>
		[Category("C# 7.3 / VS 2017.7")]
		[Description("DecompilerSettings.DetectTupleComparisons")]
		public bool TupleComparisons {
			get { return tupleComparisons; }
			set {
				if (tupleComparisons != value) {
					tupleComparisons = value;
					OnPropertyChanged();
				}
			}
		}
		
		bool namedArguments = true;

		/// <summary>
		/// Gets/Sets whether named arguments should be used.
		/// </summary>
		[Category("C# 4.0 / VS 2010")]
		[Description("DecompilerSettings.UseNamedArguments")]
		public bool NamedArguments {
			get { return namedArguments; }
			set {
				if (namedArguments != value) {
					namedArguments = value;
					OnPropertyChanged();
				}
			}
		}

		bool nonTrailingNamedArguments = true;

		/// <summary>
		/// Gets/Sets whether C# 7.2 non-trailing named arguments should be used.
		/// </summary>
		[Category("C# 7.2 / VS 2017.4")]
		[Description("DecompilerSettings.UseNonTrailingNamedArguments")]
		public bool NonTrailingNamedArguments {
			get { return nonTrailingNamedArguments; }
			set {
				if (nonTrailingNamedArguments != value) {
					nonTrailingNamedArguments = value;
					OnPropertyChanged();
				}
			}
		}

		bool optionalArguments = true;

		/// <summary>
		/// Gets/Sets whether optional arguments should be removed, if possible.
		/// </summary>
		[Category("C# 4.0 / VS 2010")]
		[Description("DecompilerSettings.RemoveOptionalArgumentsIfPossible")]
		public bool OptionalArguments {
			get { return optionalArguments; }
			set {
				if (optionalArguments != value) {
					optionalArguments = value;
					OnPropertyChanged();
				}
			}
		}

		bool localFunctions = true;

		/// <summary>
		/// Gets/Sets whether C# 7.0 local functions should be transformed.
		/// </summary>
		[Category("C# 7.0 / VS 2017")]
		[Description("DecompilerSettings.IntroduceLocalFunctions")]
		public bool LocalFunctions {
			get { return localFunctions; }
			set {
				if (localFunctions != value) {
					localFunctions = value;
					OnPropertyChanged();
				}
			}
		}

		bool staticLocalFunctions = true;

		/// <summary>
		/// Gets/Sets whether C# 8.0 static local functions should be transformed.
		/// </summary>
		[Category("C# 8.0 / VS 2019")]
		[Description("DecompilerSettings.IntroduceStaticLocalFunctions")]
		public bool StaticLocalFunctions {
			get { return staticLocalFunctions; }
			set {
				if (staticLocalFunctions != value) {
					staticLocalFunctions = value;
					OnPropertyChanged();
				}
			}
		}

		bool ranges = true;

		/// <summary>
		/// Gets/Sets whether C# 8.0 static local functions should be transformed.
		/// </summary>
		[Category("C# 8.0 / VS 2019")]
		[Description("DecompilerSettings.Ranges")]
		public bool Ranges {
			get { return ranges; }
			set {
				if (ranges != value) {
					ranges = value;
					OnPropertyChanged();
				}
			}
		}

		bool nullableReferenceTypes = true;

		/// <summary>
		/// Gets/Sets whether C# 8.0 nullable reference types are enabled.
		/// </summary>
		[Category("C# 8.0 / VS 2019")]
		[Description("DecompilerSettings.NullableReferenceTypes")]
		public bool NullableReferenceTypes {
			get { return nullableReferenceTypes; }
			set {
				if (nullableReferenceTypes != value) {
					nullableReferenceTypes = value;
					OnPropertyChanged();
				}
			}
		}

		bool showDebugInfo;

		[Category("DecompilerSettings.Other")]
		[Description("DecompilerSettings.ShowInfoFromDebugSymbolsIfAvailable")]
		[Browsable(false)]
		public bool ShowDebugInfo {
			get { return showDebugInfo; }
			set {
				if (showDebugInfo != value) {
					showDebugInfo = value;
					OnPropertyChanged();
				}
			}
		}

		#region Options to aid VB decompilation
		bool assumeArrayLengthFitsIntoInt32 = true;

		/// <summary>
		/// Gets/Sets whether the decompiler can assume that 'ldlen; conv.i4.ovf' does not throw an overflow exception.
		/// </summary>
		[Category("DecompilerSettings.VBSpecificOptions")]
		[Browsable(false)]
		public bool AssumeArrayLengthFitsIntoInt32 {
			get { return assumeArrayLengthFitsIntoInt32; }
			set {
				if (assumeArrayLengthFitsIntoInt32 != value) {
					assumeArrayLengthFitsIntoInt32 = value;
					OnPropertyChanged();
				}
			}
		}

		bool introduceIncrementAndDecrement = true;

		/// <summary>
		/// Gets/Sets whether to use increment and decrement operators
		/// </summary>
		[Category("DecompilerSettings.VBSpecificOptions")]
		[Browsable(false)]
		public bool IntroduceIncrementAndDecrement {
			get { return introduceIncrementAndDecrement; }
			set {
				if (introduceIncrementAndDecrement != value) {
					introduceIncrementAndDecrement = value;
					OnPropertyChanged();
				}
			}
		}

		bool makeAssignmentExpressions = true;

		/// <summary>
		/// Gets/Sets whether to use assignment expressions such as in while ((count = Do()) != 0) ;
		/// </summary>
		[Category("DecompilerSettings.VBSpecificOptions")]
		[Browsable(false)]
		public bool MakeAssignmentExpressions {
			get { return makeAssignmentExpressions; }
			set {
				if (makeAssignmentExpressions != value) {
					makeAssignmentExpressions = value;
					OnPropertyChanged();
				}
			}
		}

		#endregion

		#region Options to aid F# decompilation
		bool removeDeadCode = false;

		[Category("DecompilerSettings.FSpecificOptions")]
		[Description("DecompilerSettings.RemoveDeadAndSideEffectFreeCodeUseWithCaution")]
		public bool RemoveDeadCode {
			get { return removeDeadCode; }
			set {
				if (removeDeadCode != value) {
					removeDeadCode = value;
					OnPropertyChanged();
				}
			}
		}

		bool removeDeadStores = false;

		[Category("DecompilerSettings.FSpecificOptions")]
		[Description("DecompilerSettings.RemoveDeadStores")]
		public bool RemoveDeadStores {
			get { return removeDeadStores; }
			set {
				if (removeDeadStores != value) {
					removeDeadStores = value;
					OnPropertyChanged();
				}
			}
		}
		#endregion

		#region Assembly Load and Resolve options

		bool loadInMemory = false;

		[Browsable(false)]
		public bool LoadInMemory {
			get { return loadInMemory; }
			set {
				if (loadInMemory != value) {
					loadInMemory = value;
					OnPropertyChanged();
				}
			}
		}

		bool throwOnAssemblyResolveErrors = true;

		[Browsable(false)]
		public bool ThrowOnAssemblyResolveErrors {
			get { return throwOnAssemblyResolveErrors; }
			set {
				if (throwOnAssemblyResolveErrors != value) {
					throwOnAssemblyResolveErrors = value;
					OnPropertyChanged();
				}
			}
		}

		bool applyWindowsRuntimeProjections = true;

		[Category("DecompilerSettings.Other")]
		[Description("DecompilerSettings.ApplyWindowsRuntimeProjectionsOnLoadedAssemblies")]
		public bool ApplyWindowsRuntimeProjections {
			get { return applyWindowsRuntimeProjections; }
			set {
				if (applyWindowsRuntimeProjections != value) {
					applyWindowsRuntimeProjections = value;
					OnPropertyChanged();
				}
			}
		}

		#endregion

		bool forStatement = true;

		/// <summary>
		/// Gets/sets whether the decompiler should produce for loops.
		/// </summary>
		[Category("C# 1.0 / VS .NET")]
		[Description("DecompilerSettings.ForStatement")]
		public bool ForStatement {
			get { return forStatement; }
			set {
				if (forStatement != value) {
					forStatement = value;
					OnPropertyChanged();
				}
			}
		}

		bool doWhileStatement = true;

		/// <summary>
		/// Gets/sets whether the decompiler should produce do-while loops.
		/// </summary>
		[Category("C# 1.0 / VS .NET")]
		[Description("DecompilerSettings.DoWhileStatement")]
		public bool DoWhileStatement {
			get { return doWhileStatement; }
			set {
				if (doWhileStatement != value) {
					doWhileStatement = value;
					OnPropertyChanged();
				}
			}
		}

		bool separateLocalVariableDeclarations = false;

		/// <summary>
		/// Gets/sets whether the decompiler should separate local variable declarations from their initialization.
		/// </summary>
		[Category("DecompilerSettings.Other")]
		[Description("DecompilerSettings.SeparateLocalVariableDeclarations")]
		public bool SeparateLocalVariableDeclarations {
			get { return separateLocalVariableDeclarations; }
			set {
				if (separateLocalVariableDeclarations != value) {
					separateLocalVariableDeclarations = value;
					OnPropertyChanged();
				}
			}
		}

<<<<<<< HEAD
		bool aggressiveScalarReplacementOfAggregates = false;

		[Category("DecompilerSettings.Other")]
		[Description("DecompilerSettings.AggressiveScalarReplacementOfAggregates")]
		// TODO : Remove once https://github.com/icsharpcode/ILSpy/issues/2032 is fixed.
#if !DEBUG
		[Browsable(false)]
#endif
		public bool AggressiveScalarReplacementOfAggregates {
			get { return aggressiveScalarReplacementOfAggregates; }
			set {
				if (aggressiveScalarReplacementOfAggregates != value) {
					aggressiveScalarReplacementOfAggregates = value;
=======
		bool useSdkStyleProjectFormat = true;

		/// <summary>
		/// Gets or sets a value indicating whether the new SDK style format
		/// shall be used for the generated project files.
		/// </summary>
		[Category("DecompilerSettings.Other")]
		[Description("DecompilerSettings.UseSdkStyleProjectFormat")]
		public bool UseSdkStyleProjectFormat {
			get { return useSdkStyleProjectFormat; }
			set {
				if (useSdkStyleProjectFormat != value) {
					useSdkStyleProjectFormat = value;
>>>>>>> 478db592
					OnPropertyChanged();
				}
			}
		}

		CSharpFormattingOptions csharpFormattingOptions;

		[Browsable(false)]
		public CSharpFormattingOptions CSharpFormattingOptions {
			get {
				if (csharpFormattingOptions == null) {
					csharpFormattingOptions = FormattingOptionsFactory.CreateAllman();
					csharpFormattingOptions.IndentSwitchBody = false;
					csharpFormattingOptions.ArrayInitializerWrapping = Wrapping.WrapAlways;
				}
				return csharpFormattingOptions;
			}
			set {
				if (value == null)
					throw new ArgumentNullException();
				if (csharpFormattingOptions != value) {
					csharpFormattingOptions = value;
					OnPropertyChanged();
				}
			}
		}

		public event PropertyChangedEventHandler PropertyChanged;

		protected virtual void OnPropertyChanged([CallerMemberName] string propertyName = null)
		{
			if (PropertyChanged != null) {
				PropertyChanged(this, new PropertyChangedEventArgs(propertyName));
			}
		}

		public DecompilerSettings Clone()
		{
			DecompilerSettings settings = (DecompilerSettings)MemberwiseClone();
			if (csharpFormattingOptions != null)
				settings.csharpFormattingOptions = csharpFormattingOptions.Clone();
			settings.PropertyChanged = null;
			return settings;
		}
	}
}<|MERGE_RESOLUTION|>--- conflicted
+++ resolved
@@ -1329,7 +1329,24 @@
 			}
 		}
 
-<<<<<<< HEAD
+		bool useSdkStyleProjectFormat = true;
+
+		/// <summary>
+		/// Gets or sets a value indicating whether the new SDK style format
+		/// shall be used for the generated project files.
+		/// </summary>
+		[Category("DecompilerSettings.Other")]
+		[Description("DecompilerSettings.UseSdkStyleProjectFormat")]
+		public bool UseSdkStyleProjectFormat {
+			get { return useSdkStyleProjectFormat; }
+			set {
+				if (useSdkStyleProjectFormat != value) {
+					useSdkStyleProjectFormat = value;
+					OnPropertyChanged();
+				}
+			}
+		}
+
 		bool aggressiveScalarReplacementOfAggregates = false;
 
 		[Category("DecompilerSettings.Other")]
@@ -1343,21 +1360,6 @@
 			set {
 				if (aggressiveScalarReplacementOfAggregates != value) {
 					aggressiveScalarReplacementOfAggregates = value;
-=======
-		bool useSdkStyleProjectFormat = true;
-
-		/// <summary>
-		/// Gets or sets a value indicating whether the new SDK style format
-		/// shall be used for the generated project files.
-		/// </summary>
-		[Category("DecompilerSettings.Other")]
-		[Description("DecompilerSettings.UseSdkStyleProjectFormat")]
-		public bool UseSdkStyleProjectFormat {
-			get { return useSdkStyleProjectFormat; }
-			set {
-				if (useSdkStyleProjectFormat != value) {
-					useSdkStyleProjectFormat = value;
->>>>>>> 478db592
 					OnPropertyChanged();
 				}
 			}
