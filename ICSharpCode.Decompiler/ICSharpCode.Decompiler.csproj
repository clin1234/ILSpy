﻿<?xml version="1.0" encoding="utf-8"?>
<Project>
  <Import Sdk="Microsoft.NET.Sdk" Project="Sdk.props" />

  <PropertyGroup>
    <TargetFramework Condition=" '$(OS)' != 'Windows_NT' ">netstandard2.0</TargetFramework>
    <TargetFrameworks Condition=" '$(OS)' == 'Windows_NT' ">netstandard2.0;net46;net45</TargetFrameworks>

    <Description>IL decompiler engine</Description>
    <Company>ic#code</Company>
    <Product>ILSpy</Product>
    <Copyright>Copyright 2011-2018 AlphaSierraPapa for the SharpDevelop Team</Copyright>
    <NeutralLanguage>en-US</NeutralLanguage>
    <GenerateAssemblyVersionAttribute>False</GenerateAssemblyVersionAttribute>
    <GenerateAssemblyFileVersionAttribute>False</GenerateAssemblyFileVersionAttribute>
    <GenerateAssemblyInformationalVersionAttribute>False</GenerateAssemblyInformationalVersionAttribute>

    <EnableDefaultItems>false</EnableDefaultItems>

    <SignAssembly>True</SignAssembly>
    <AssemblyOriginatorKeyFile>ICSharpCode.Decompiler.snk</AssemblyOriginatorKeyFile>
  </PropertyGroup>
  
  <!-- HACK: Disable package generation on Unix due to tooling issues. -->
  <PropertyGroup Condition=" '$(OS)' == 'Windows_NT' ">
    <GeneratePackageOnBuild>true</GeneratePackageOnBuild>
    <IncludeSymbolsInPackage>true</IncludeSymbolsInPackage>
    <NuspecFile>ICSharpCode.Decompiler.nuspec</NuspecFile>
    <NuspecProperties>Configuration=$(Configuration)</NuspecProperties>
  </PropertyGroup>

  <PropertyGroup Condition="'$(Configuration)' == 'Debug'">
    <DebugType>portable</DebugType>
    <DebugSymbols>true</DebugSymbols>
    <EmbedSources>true</EmbedSources>
    <CheckForOverflowUnderflow>True</CheckForOverflowUnderflow>
    <DefineConstants>$(DefineConstants);STEP</DefineConstants>
  </PropertyGroup>

  <PropertyGroup Condition="'$(Configuration)' == 'Release'">
    <DebugType>portable</DebugType>
    <DebugSymbols>true</DebugSymbols>
    <EmbedSources>true</EmbedSources>
  </PropertyGroup>

  <PropertyGroup>
    <CodeAnalysisRuleSet>ICSharpCode.Decompiler.ruleset</CodeAnalysisRuleSet>
    <AllowUnsafeBlocks>true</AllowUnsafeBlocks>
  </PropertyGroup>

  <ItemGroup>
    <PackageReference Include="Humanizer.Core" Version="2.2.0" />
    <PackageReference Include="Mono.Cecil" Version="0.10.0" />
    <PackageReference Include="System.Collections.Immutable" Version="1.3.1" />
    <PackageReference Include="System.ValueTuple" Version="4.3.0" />
  </ItemGroup>

  <ItemGroup>
    <Compile Include="CSharp\Annotations.cs" />
    <Compile Include="CSharp\CallBuilder.cs" />
    <Compile Include="CSharp\CSharpLanguageVersion.cs" />
    <Compile Include="CSharp\SequencePointBuilder.cs" />
    <Compile Include="CSharp\Syntax\AstNode.cs" />
    <Compile Include="CSharp\Syntax\AstNodeCollection.cs" />
    <Compile Include="CSharp\Syntax\AstType.cs" />
    <Compile Include="CSharp\Syntax\ComposedType.cs" />
    <Compile Include="CSharp\Syntax\CSharpModifierToken.cs" />
    <Compile Include="CSharp\Syntax\CSharpTokenNode.cs" />
    <Compile Include="CSharp\Syntax\CSharpUtil.cs" />
    <Compile Include="CSharp\Syntax\DepthFirstAstVisitor.cs" />
    <Compile Include="CSharp\Syntax\DocumentationReference.cs" />
    <Compile Include="CSharp\Syntax\ErrorNode.cs" />
    <Compile Include="CSharp\Syntax\Expressions\AnonymousMethodExpression.cs" />
    <Compile Include="CSharp\Syntax\Expressions\AnonymousTypeCreateExpression.cs" />
    <Compile Include="CSharp\Syntax\Expressions\ArrayCreateExpression.cs">
      <DependentUpon>ArrayInitializerExpression.cs</DependentUpon>
    </Compile>
    <Compile Include="CSharp\Syntax\Expressions\ArrayInitializerExpression.cs" />
    <Compile Include="CSharp\Syntax\Expressions\AsExpression.cs" />
    <Compile Include="CSharp\Syntax\Expressions\AssignmentExpression.cs" />
    <Compile Include="CSharp\Syntax\Expressions\BaseReferenceExpression.cs" />
    <Compile Include="CSharp\Syntax\Expressions\BinaryOperatorExpression.cs" />
    <Compile Include="CSharp\Syntax\Expressions\CastExpression.cs" />
    <Compile Include="CSharp\Syntax\Expressions\CheckedExpression.cs" />
    <Compile Include="CSharp\Syntax\Expressions\ConditionalExpression.cs" />
    <Compile Include="CSharp\Syntax\Expressions\DefaultValueExpression.cs" />
    <Compile Include="CSharp\Syntax\Expressions\DirectionExpression.cs" />
    <Compile Include="CSharp\Syntax\Expressions\ErrorExpression.cs" />
    <Compile Include="CSharp\Syntax\Expressions\Expression.cs" />
    <Compile Include="CSharp\Syntax\Expressions\IdentifierExpression.cs" />
    <Compile Include="CSharp\Syntax\Expressions\IndexerExpression.cs" />
    <Compile Include="CSharp\Syntax\Expressions\InterpolatedStringExpression.cs" />
    <Compile Include="CSharp\Syntax\Expressions\InvocationExpression.cs" />
    <Compile Include="CSharp\Syntax\Expressions\IsExpression.cs" />
    <Compile Include="CSharp\Syntax\Expressions\LambdaExpression.cs" />
    <Compile Include="CSharp\Syntax\Expressions\MemberReferenceExpression.cs" />
    <Compile Include="CSharp\Syntax\Expressions\NamedArgumentExpression.cs" />
    <Compile Include="CSharp\Syntax\Expressions\NamedExpression.cs" />
    <Compile Include="CSharp\Syntax\Expressions\NullReferenceExpression.cs" />
    <Compile Include="CSharp\Syntax\Expressions\ObjectCreateExpression.cs" />
    <Compile Include="CSharp\Syntax\Expressions\OutVarDeclarationExpression.cs" />
    <Compile Include="CSharp\Syntax\Expressions\ParenthesizedExpression.cs" />
    <Compile Include="CSharp\Syntax\Expressions\PointerReferenceExpression.cs" />
    <Compile Include="CSharp\Syntax\Expressions\PrimitiveExpression.cs" />
    <Compile Include="CSharp\Syntax\Expressions\QueryExpression.cs" />
    <Compile Include="CSharp\Syntax\Expressions\SizeOfExpression.cs" />
    <Compile Include="CSharp\Syntax\Expressions\StackAllocExpression.cs" />
    <Compile Include="CSharp\Syntax\Expressions\ThisReferenceExpression.cs" />
    <Compile Include="CSharp\Syntax\Expressions\ThrowExpression.cs" />
    <Compile Include="CSharp\Syntax\Expressions\TupleExpression.cs" />
    <Compile Include="CSharp\Syntax\Expressions\TypeOfExpression.cs" />
    <Compile Include="CSharp\Syntax\Expressions\TypeReferenceExpression.cs" />
    <Compile Include="CSharp\Syntax\Expressions\UnaryOperatorExpression.cs" />
    <Compile Include="CSharp\Syntax\Expressions\UncheckedExpression.cs" />
    <Compile Include="CSharp\Syntax\Expressions\UndocumentedExpression.cs" />
    <Compile Include="CSharp\Syntax\GeneralScope\Attribute.cs" />
    <Compile Include="CSharp\Syntax\GeneralScope\AttributeSection.cs" />
    <Compile Include="CSharp\Syntax\GeneralScope\Comment.cs" />
    <Compile Include="CSharp\Syntax\GeneralScope\Constraint.cs" />
    <Compile Include="CSharp\Syntax\GeneralScope\DelegateDeclaration.cs" />
    <Compile Include="CSharp\Syntax\GeneralScope\ExternAliasDeclaration.cs" />
    <Compile Include="CSharp\Syntax\GeneralScope\NamespaceDeclaration.cs" />
    <Compile Include="CSharp\Syntax\GeneralScope\NewLineNode.cs" />
    <Compile Include="CSharp\Syntax\GeneralScope\PreProcessorDirective.cs" />
    <Compile Include="CSharp\Syntax\GeneralScope\TextNode.cs" />
    <Compile Include="CSharp\Syntax\GeneralScope\TypeDeclaration.cs" />
    <Compile Include="CSharp\Syntax\GeneralScope\TypeParameterDeclaration.cs" />
    <Compile Include="CSharp\Syntax\GeneralScope\UsingAliasDeclaration.cs" />
    <Compile Include="CSharp\Syntax\GeneralScope\UsingDeclaration.cs" />
    <Compile Include="CSharp\Syntax\GeneralScope\WhitespaceNode.cs" />
    <Compile Include="CSharp\Syntax\IAstVisitor.cs" />
    <Compile Include="CSharp\Syntax\Identifier.cs" />
    <Compile Include="CSharp\Syntax\IdentifierExpressionBackreference.cs" />
    <Compile Include="CSharp\Syntax\MemberType.cs" />
    <Compile Include="CSharp\Syntax\Modifiers.cs" />
    <Compile Include="CSharp\Syntax\NodeType.cs" />
    <Compile Include="CSharp\Syntax\PatternMatching\AnyNode.cs" />
    <Compile Include="CSharp\Syntax\PatternMatching\AnyNodeOrNull.cs" />
    <Compile Include="CSharp\Syntax\PatternMatching\Backreference.cs" />
    <Compile Include="CSharp\Syntax\PatternMatching\BacktrackingInfo.cs" />
    <Compile Include="CSharp\Syntax\PatternMatching\Choice.cs" />
    <Compile Include="CSharp\Syntax\PatternMatching\INode.cs" />
    <Compile Include="CSharp\Syntax\PatternMatching\Match.cs" />
    <Compile Include="CSharp\Syntax\PatternMatching\NamedNode.cs" />
    <Compile Include="CSharp\Syntax\PatternMatching\OptionalNode.cs" />
    <Compile Include="CSharp\Syntax\PatternMatching\Pattern.cs" />
    <Compile Include="CSharp\Syntax\PatternMatching\Repeat.cs" />
    <Compile Include="CSharp\Syntax\PrimitiveType.cs" />
    <Compile Include="CSharp\Syntax\Role.cs" />
    <Compile Include="CSharp\Syntax\Roles.cs" />
    <Compile Include="CSharp\Syntax\SimpleType.cs" />
    <Compile Include="CSharp\Syntax\Statements\BlockStatement.cs" />
    <Compile Include="CSharp\Syntax\Statements\BreakStatement.cs" />
    <Compile Include="CSharp\Syntax\Statements\CheckedStatement.cs" />
    <Compile Include="CSharp\Syntax\Statements\ContinueStatement.cs" />
    <Compile Include="CSharp\Syntax\Statements\DoWhileStatement.cs" />
    <Compile Include="CSharp\Syntax\Statements\EmptyStatement.cs" />
    <Compile Include="CSharp\Syntax\Statements\ExpressionStatement.cs" />
    <Compile Include="CSharp\Syntax\Statements\FixedStatement.cs" />
    <Compile Include="CSharp\Syntax\Statements\ForeachStatement.cs" />
    <Compile Include="CSharp\Syntax\Statements\ForStatement.cs" />
    <Compile Include="CSharp\Syntax\Statements\GotoStatement.cs" />
    <Compile Include="CSharp\Syntax\Statements\IfElseStatement.cs" />
    <Compile Include="CSharp\Syntax\Statements\LabelStatement.cs" />
    <Compile Include="CSharp\Syntax\Statements\LockStatement.cs" />
    <Compile Include="CSharp\Syntax\Statements\ReturnStatement.cs" />
    <Compile Include="CSharp\Syntax\Statements\Statement.cs" />
    <Compile Include="CSharp\Syntax\Statements\SwitchStatement.cs" />
    <Compile Include="CSharp\Syntax\Statements\ThrowStatement.cs" />
    <Compile Include="CSharp\Syntax\Statements\TryCatchStatement.cs" />
    <Compile Include="CSharp\Syntax\Statements\UncheckedStatement.cs" />
    <Compile Include="CSharp\Syntax\Statements\UnsafeStatement.cs" />
    <Compile Include="CSharp\Syntax\Statements\UsingStatement.cs" />
    <Compile Include="CSharp\Syntax\Statements\VariableDeclarationStatement.cs" />
    <Compile Include="CSharp\Syntax\Statements\WhileStatement.cs" />
    <Compile Include="CSharp\Syntax\Statements\YieldBreakStatement.cs" />
    <Compile Include="CSharp\Syntax\Statements\YieldReturnStatement.cs" />
    <Compile Include="CSharp\Syntax\SyntaxExtensions.cs" />
    <Compile Include="CSharp\Syntax\SyntaxTree.cs" />
    <Compile Include="CSharp\Syntax\TextLocation.cs" />
    <Compile Include="CSharp\Syntax\TokenRole.cs" />
    <Compile Include="CSharp\Syntax\TupleAstType.cs" />
    <Compile Include="CSharp\Syntax\TypeMembers\Accessor.cs" />
    <Compile Include="CSharp\Syntax\TypeMembers\ConstructorDeclaration.cs" />
    <Compile Include="CSharp\Syntax\TypeMembers\DestructorDeclaration.cs" />
    <Compile Include="CSharp\Syntax\TypeMembers\EntityDeclaration.cs" />
    <Compile Include="CSharp\Syntax\TypeMembers\EnumMemberDeclaration.cs" />
    <Compile Include="CSharp\Syntax\TypeMembers\EventDeclaration.cs" />
    <Compile Include="CSharp\Syntax\TypeMembers\FieldDeclaration.cs" />
    <Compile Include="CSharp\Syntax\TypeMembers\FixedFieldDeclaration.cs" />
    <Compile Include="CSharp\Syntax\TypeMembers\FixedVariableInitializer.cs" />
    <Compile Include="CSharp\Syntax\TypeMembers\IndexerDeclaration.cs" />
    <Compile Include="CSharp\Syntax\TypeMembers\MethodDeclaration.cs" />
    <Compile Include="CSharp\Syntax\TypeMembers\OperatorDeclaration.cs" />
    <Compile Include="CSharp\Syntax\TypeMembers\ParameterDeclaration.cs" />
    <Compile Include="CSharp\Syntax\TypeMembers\PropertyDeclaration.cs" />
    <Compile Include="CSharp\Syntax\TypeMembers\VariableInitializer.cs" />
    <Compile Include="CSharp\Syntax\TypeSystemAstBuilder.cs" />
    <Compile Include="CSharp\OutputVisitor\CSharpAmbience.cs" />
    <Compile Include="CSharp\OutputVisitor\CSharpFormattingOptions.cs" />
    <Compile Include="CSharp\OutputVisitor\CSharpOutputVisitor.cs" />
    <Compile Include="CSharp\OutputVisitor\FormattingOptionsFactory.cs" />
    <Compile Include="CSharp\OutputVisitor\InsertMissingTokensDecorator.cs" />
    <Compile Include="CSharp\OutputVisitor\InsertParenthesesVisitor.cs" />
    <Compile Include="CSharp\OutputVisitor\InsertRequiredSpacesDecorator.cs" />
    <Compile Include="CSharp\OutputVisitor\InsertSpecialsDecorator.cs" />
    <Compile Include="CSharp\OutputVisitor\ITokenWriter.cs" />
    <Compile Include="CSharp\OutputVisitor\TextWriterTokenWriter.cs" />
    <Compile Include="CSharp\Resolver\AliasNamespaceResolveResult.cs" />
    <Compile Include="CSharp\Resolver\AliasTypeResolveResult.cs" />
    <Compile Include="CSharp\Resolver\AwaitResolveResult.cs" />
    <Compile Include="CSharp\Resolver\CastResolveResult.cs" />
    <Compile Include="CSharp\Resolver\CSharpConversions.cs" />
    <Compile Include="CSharp\Resolver\CSharpInvocationResolveResult.cs" />
    <Compile Include="CSharp\Resolver\CSharpOperators.cs" />
    <Compile Include="CSharp\Resolver\CSharpResolver.cs" />
    <Compile Include="CSharp\Resolver\DynamicInvocationResolveResult.cs" />
    <Compile Include="CSharp\Resolver\DynamicMemberResolveResult.cs" />
    <Compile Include="CSharp\Resolver\LambdaResolveResult.cs" />
    <Compile Include="CSharp\Resolver\Log.cs" />
    <Compile Include="CSharp\Resolver\MemberLookup.cs" />
    <Compile Include="CSharp\Resolver\MethodGroupResolveResult.cs" />
    <Compile Include="CSharp\Resolver\NameLookupMode.cs" />
    <Compile Include="CSharp\Resolver\OverloadResolution.cs" />
    <Compile Include="CSharp\Resolver\OverloadResolutionErrors.cs" />
    <Compile Include="CSharp\Resolver\ReducedExtensionMethod.cs" />
    <Compile Include="CSharp\Resolver\RenameCallbackArguments.cs" />
    <Compile Include="CSharp\Resolver\TypeInference.cs" />
    <Compile Include="CSharp\Transforms\CombineQueryExpressions.cs" />
    <Compile Include="CSharp\Transforms\FlattenSwitchBlocks.cs" />
    <Compile Include="CSharp\Transforms\IntroduceExtensionMethods.cs" />
    <Compile Include="CSharp\Transforms\IntroduceQueryExpressions.cs" />
    <Compile Include="CSharp\Transforms\NormalizeBlockStatements.cs" />
    <Compile Include="CSharp\Transforms\PrettifyAssignments.cs" />
    <Compile Include="CSharp\Transforms\RemoveCLSCompliantAttribute.cs" />
    <Compile Include="CSharp\TranslationContext.cs" />
    <Compile Include="CSharp\TypeSystem\AliasNamespaceReference.cs" />
    <Compile Include="CSharp\TypeSystem\AttributeTypeReference.cs" />
    <Compile Include="CSharp\TypeSystem\CSharpTypeResolveContext.cs" />
    <Compile Include="CSharp\TypeSystem\MemberTypeOrNamespaceReference.cs" />
    <Compile Include="CSharp\TypeSystem\MethodTypeParameterWithInheritedConstraints.cs" />
    <Compile Include="CSharp\TypeSystem\ResolvedUsingScope.cs" />
    <Compile Include="CSharp\TypeSystem\SimpleTypeOrNamespaceReference.cs" />
    <Compile Include="CSharp\TypeSystem\TypeOrNamespaceReference.cs" />
    <Compile Include="CSharp\TypeSystem\UsingScope.cs" />
    <Compile Include="DecompilerException.cs" />
    <Compile Include="DecompilerSettings.cs" />
    <Compile Include="CSharp\Transforms\ContextTrackingVisitor.cs" />
    <Compile Include="CSharp\Transforms\DecimalConstantTransform.cs" />
    <Compile Include="CSharp\Transforms\DeclareVariables.cs" />
    <Compile Include="CSharp\Transforms\EscapeInvalidIdentifiers.cs" />
    <Compile Include="CSharp\Transforms\FixNameCollisions.cs" />
    <Compile Include="CSharp\Transforms\IntroduceUsingDeclarations.cs" />
    <Compile Include="CSharp\Transforms\PatternStatementTransform.cs" />
    <Compile Include="CSharp\Transforms\TransformContext.cs" />
    <Compile Include="CSharp\TranslatedExpression.cs" />
    <Compile Include="CSharp\CSharpDecompiler.cs" />
    <Compile Include="CSharp\ExpressionBuilder.cs" />
    <Compile Include="CSharp\NRefactoryExtensions.cs" />
    <Compile Include="CSharp\StatementBuilder.cs" />
    <Compile Include="CSharp\Transforms\AddCheckedBlocks.cs" />
    <Compile Include="CSharp\Transforms\ConvertConstructorCallIntoInitializer.cs" />
    <Compile Include="CSharp\Transforms\CustomPatterns.cs" />
    <Compile Include="CSharp\Transforms\IAstTransform.cs" />
    <Compile Include="CSharp\Transforms\IntroduceUnsafeModifier.cs" />
    <Compile Include="CSharp\Transforms\ReplaceMethodCallsWithOperators.cs" />
    <Compile Include="CSharp\WholeProjectDecompiler.cs" />
    <Compile Include="CSharp\Transforms\AddXmlDocumentationTransform.cs" />
    <Compile Include="DecompileRun.cs" />
    <Compile Include="Documentation\GetPotentiallyNestedClassTypeReference.cs" />
    <Compile Include="Documentation\IdStringMemberReference.cs" />
    <Compile Include="Documentation\IdStringProvider.cs" />
    <Compile Include="Documentation\XmlDocKeyProvider.cs" />
    <Compile Include="Documentation\XmlDocLoader.cs" />
    <Compile Include="Documentation\XmlDocumentationProvider.cs" />
    <Compile Include="DotNetCore\DotNetCorePathFinder.cs" />
    <Compile Include="DotNetCore\DotNetCorePathFinderExtensions.cs" />
    <Compile Include="DotNetCore\LightJson\JsonArray.cs" />
    <Compile Include="DotNetCore\LightJson\JsonObject.cs" />
    <Compile Include="DotNetCore\LightJson\JsonValue.cs" />
    <Compile Include="DotNetCore\LightJson\JsonValueType.cs" />
    <Compile Include="DotNetCore\LightJson\Serialization\JsonParseException.cs" />
    <Compile Include="DotNetCore\LightJson\Serialization\JsonReader.cs" />
    <Compile Include="DotNetCore\LightJson\Serialization\TextPosition.cs" />
    <Compile Include="DotNetCore\LightJson\Serialization\TextScanner.cs" />
    <Compile Include="DotNetCore\UniversalAssemblyResolver.cs" />
    <Compile Include="DotNetCore\UnresolvedAssemblyNameReference.cs" />
    <Compile Include="IL\Instructions\DynamicInstructions.cs" />
    <Compile Include="IL\PointerArithmeticOffset.cs" />
    <Compile Include="IL\ControlFlow\AwaitInCatchTransform.cs" />
    <Compile Include="IL\ILAstWritingOptions.cs" />
    <Compile Include="IL\Instructions\LdFlda.cs" />
    <Compile Include="IL\Instructions\NullableInstructions.cs" />
    <Compile Include="IL\Instructions\StLoc.cs" />
    <Compile Include="IL\SequencePoint.cs" />
    <Compile Include="IL\Instructions\CallIndirect.cs" />
    <Compile Include="IL\Instructions\DefaultValue.cs" />
    <Compile Include="IL\Transforms\DynamicCallSiteTransform.cs" />
    <Compile Include="IL\Transforms\EarlyExpressionTransforms.cs" />
    <Compile Include="IL\Instructions\ExpressionTreeCast.cs" />
    <Compile Include="IL\Transforms\HighLevelLoopTransform.cs" />
<<<<<<< HEAD
    <Compile Include="IL\Transforms\IntroduceDynamicTypeOnLocals.cs" />
=======
    <Compile Include="IL\Transforms\NamedArgumentTransform.cs" />
>>>>>>> 9e4b9522
    <Compile Include="IL\Transforms\NullPropagationTransform.cs" />
    <Compile Include="IL\Transforms\ProxyCallReplacer.cs" />
    <Compile Include="IL\Instructions\StringToInt.cs" />
    <Compile Include="IL\Instructions\UsingInstruction.cs" />
    <Compile Include="IL\Transforms\InlineReturnTransform.cs" />
    <Compile Include="IL\Transforms\SwitchOnNullableTransform.cs" />
    <Compile Include="IL\Transforms\SwitchOnStringTransform.cs" />
    <Compile Include="IL\Transforms\TransformExpressionTrees.cs" />
    <Compile Include="IL\Transforms\TupleTransform.cs" />
    <Compile Include="IL\Transforms\UsingTransform.cs" />
    <Compile Include="IL\ControlFlow\AsyncAwaitDecompiler.cs" />
    <Compile Include="IL\ControlFlow\ControlFlowGraph.cs" />
    <Compile Include="IL\ControlFlow\StateRangeAnalysis.cs" />
    <Compile Include="IL\ControlFlow\SymbolicExecution.cs" />
    <Compile Include="IL\Instructions\Await.cs" />
    <Compile Include="IL\Instructions\ILVariableCollection.cs" />
    <Compile Include="IL\Instructions\LockInstruction.cs" />
    <Compile Include="IL\Instructions\NullCoalescingInstruction.cs" />
    <Compile Include="IL\Instructions\ThreeValuedLogicInstructions.cs" />
    <Compile Include="IL\Patterns\AnyNode.cs" />
    <Compile Include="IL\ControlFlow\YieldReturnDecompiler.cs" />
    <Compile Include="IL\Transforms\AssignVariableNames.cs" />
    <Compile Include="IL\Transforms\DetectCatchWhenConditionBlocks.cs" />
    <Compile Include="IL\Transforms\LockTransform.cs" />
    <Compile Include="IL\Transforms\NullableLiftingTransform.cs" />
    <Compile Include="IL\Transforms\NullCoalescingTransform.cs" />
    <Compile Include="IL\Transforms\StatementTransform.cs" />
    <Compile Include="IL\Transforms\TransformCollectionAndObjectInitializers.cs" />
    <Compile Include="Output\TextTokenWriter.cs" />
    <Compile Include="Semantics\TupleResolveResult.cs" />
    <Compile Include="TypeSystem\NormalizeTypeVisitor.cs" />
    <Compile Include="TypeSystem\TupleType.cs" />
    <Compile Include="Util\GraphVizGraph.cs" />
    <Compile Include="Util\KeyComparer.cs" />
    <Compile Include="Util\LongDict.cs" />
    <Compile Include="Util\UnicodeNewline.cs" />
    <Compile Include="FlowAnalysis\ControlFlowNode.cs" />
    <Compile Include="FlowAnalysis\DataFlowVisitor.cs" />
    <Compile Include="FlowAnalysis\DefiniteAssignmentVisitor.cs" />
    <Compile Include="FlowAnalysis\Dominance.cs" />
    <Compile Include="FlowAnalysis\ReachingDefinitionsVisitor.cs" />
    <Compile Include="CSharp\Syntax\IAnnotatable.cs" />
    <Compile Include="IL\ControlFlow\ConditionDetection.cs" />
    <Compile Include="IL\ControlFlow\ControlFlowSimplification.cs" />
    <Compile Include="IL\ControlFlow\DetectPinnedRegions.cs" />
    <Compile Include="IL\ControlFlow\ExitPoints.cs" />
    <Compile Include="IL\ControlFlow\LoopDetection.cs" />
    <Compile Include="IL\ControlFlow\SwitchAnalysis.cs" />
    <Compile Include="IL\ControlFlow\SwitchDetection.cs" />
    <Compile Include="IL\Instructions.cs">
      <AutoGen>True</AutoGen>
      <DesignTime>True</DesignTime>
      <DependentUpon>Instructions.tt</DependentUpon>
    </Compile>
    <Compile Include="IL\Instructions\Comp.cs" />
    <Compile Include="IL\Instructions\BinaryNumericInstruction.cs" />
    <Compile Include="IL\Instructions\Block.cs" />
    <Compile Include="IL\Instructions\BlockContainer.cs" />
    <Compile Include="IL\Instructions\Branch.cs" />
    <Compile Include="IL\Instructions\CallInstruction.cs" />
    <Compile Include="IL\Instructions\CompoundAssignmentInstruction.cs" />
    <Compile Include="IL\Instructions\Conv.cs" />
    <Compile Include="IL\Instructions\IfInstruction.cs" />
    <Compile Include="IL\Instructions\ILFunction.cs" />
    <Compile Include="IL\Instructions\ILInstruction.cs" />
    <Compile Include="IL\Instructions\InstructionCollection.cs" />
    <Compile Include="IL\Instructions\LdLen.cs" />
    <Compile Include="IL\Instructions\Leave.cs" />
    <Compile Include="IL\Instructions\MemoryInstructions.cs" />
    <Compile Include="IL\Instructions\PatternMatching.cs" />
    <Compile Include="IL\Instructions\SimpleInstruction.cs" />
    <Compile Include="IL\Instructions\SwitchInstruction.cs" />
    <Compile Include="IL\Instructions\TryInstruction.cs" />
    <Compile Include="IL\Instructions\UnaryInstruction.cs" />
    <Compile Include="IL\IInlineContext.cs" />
    <Compile Include="IL\Patterns\ListMatch.cs" />
    <Compile Include="IL\Patterns\Match.cs" />
    <Compile Include="IL\SlotInfo.cs" />
    <Compile Include="IL\Transforms\BlockTransform.cs" />
    <Compile Include="IL\Transforms\CachedDelegateInitialization.cs" />
    <Compile Include="IL\Transforms\CopyPropagation.cs" />
    <Compile Include="IL\Transforms\IILTransform.cs" />
    <Compile Include="IL\Transforms\ILInlining.cs" />
    <Compile Include="IL\Transforms\ExpressionTransforms.cs" />
    <Compile Include="IL\Transforms\LoopingTransform.cs" />
    <Compile Include="IL\Transforms\DelegateConstruction.cs" />
    <Compile Include="IL\Transforms\RemoveDeadVariableInit.cs" />
    <Compile Include="IL\Transforms\SplitVariables.cs" />
    <Compile Include="IL\Transforms\Stepper.cs" />
    <Compile Include="IL\Transforms\TransformArrayInitializers.cs" />
    <Compile Include="CecilExtensions.cs" />
    <Compile Include="Disassembler\DisassemblerHelpers.cs" />
    <Compile Include="Disassembler\ILStructure.cs" />
    <Compile Include="Disassembler\MethodBodyDisassembler.cs" />
    <Compile Include="Disassembler\ReflectionDisassembler.cs" />
    <Compile Include="IL\SemanticHelper.cs" />
    <Compile Include="IL\BlockBuilder.cs" />
    <Compile Include="IL\ILOpCodes.cs">
      <AutoGen>True</AutoGen>
      <DesignTime>True</DesignTime>
      <DependentUpon>ILOpCodes.tt</DependentUpon>
    </Compile>
    <Compile Include="IL\ILReader.cs" />
    <Compile Include="IL\ILTypeExtensions.cs" />
    <Compile Include="IL\ILVariable.cs" />
    <Compile Include="IL\InstructionFlags.cs" />
    <Compile Include="IL\InstructionOutputExtensions.cs" />
    <Compile Include="IL\PrimitiveType.cs" />
    <Compile Include="IL\StackType.cs" />
    <Compile Include="IL\Transforms\TransformAssignment.cs" />
    <Compile Include="NRExtensions.cs" />
    <Compile Include="Output\ITextOutput.cs" />
    <Compile Include="Output\PlainTextOutput.cs" />
    <Compile Include="Properties\AssemblyInfo.cs" />
    <Compile Include="Output\TextOutputWriter.cs" />
    <Compile Include="Semantics\AmbiguousResolveResult.cs" />
    <Compile Include="Semantics\ArrayAccessResolveResult.cs" />
    <Compile Include="Semantics\ArrayCreateResolveResult.cs" />
    <Compile Include="Semantics\ByReferenceResolveResult.cs" />
    <Compile Include="Semantics\ConstantResolveResult.cs" />
    <Compile Include="Semantics\Conversion.cs" />
    <Compile Include="Semantics\ConversionResolveResult.cs" />
    <Compile Include="Semantics\ErrorResolveResult.cs" />
    <Compile Include="Semantics\ForEachResolveResult.cs" />
    <Compile Include="Semantics\InitializedObjectResolveResult.cs" />
    <Compile Include="Semantics\InvocationResolveResult.cs" />
    <Compile Include="Semantics\LocalResolveResult.cs" />
    <Compile Include="Semantics\MemberResolveResult.cs" />
    <Compile Include="Semantics\NamedArgumentResolveResult.cs" />
    <Compile Include="Semantics\NamespaceResolveResult.cs" />
    <Compile Include="Semantics\OperatorResolveResult.cs" />
    <Compile Include="Semantics\ResolveResult.cs" />
    <Compile Include="Semantics\SizeOfResolveResult.cs" />
    <Compile Include="Semantics\ThisResolveResult.cs" />
    <Compile Include="Semantics\TypeIsResolveResult.cs" />
    <Compile Include="Semantics\TypeOfResolveResult.cs" />
    <Compile Include="Semantics\TypeResolveResult.cs" />
    <Compile Include="Semantics\UnknownMemberResolveResult.cs" />
    <Compile Include="TypeSystem\Accessibility.cs" />
    <Compile Include="TypeSystem\AnonymousType.cs" />
    <Compile Include="TypeSystem\ArrayType.cs" />
    <Compile Include="TypeSystem\AssemblyLoader.cs" />
    <Compile Include="TypeSystem\AssemblyQualifiedTypeName.cs" />
    <Compile Include="TypeSystem\ByReferenceType.cs" />
    <Compile Include="TypeSystem\CecilLoader.cs" />
    <Compile Include="TypeSystem\ComHelper.cs" />
    <Compile Include="TypeSystem\DecompilerTypeSystem.cs" />
    <Compile Include="TypeSystem\DomRegion.cs" />
    <Compile Include="TypeSystem\Error.cs" />
    <Compile Include="TypeSystem\FullTypeName.cs" />
    <Compile Include="TypeSystem\IAmbience.cs" />
    <Compile Include="TypeSystem\IAssembly.cs" />
    <Compile Include="TypeSystem\IAttribute.cs" />
    <Compile Include="TypeSystem\ICodeContext.cs" />
    <Compile Include="TypeSystem\ICompilation.cs" />
    <Compile Include="TypeSystem\IConstantValue.cs" />
    <Compile Include="TypeSystem\IEntity.cs" />
    <Compile Include="TypeSystem\IEvent.cs" />
    <Compile Include="TypeSystem\IField.cs" />
    <Compile Include="TypeSystem\IFreezable.cs" />
    <Compile Include="TypeSystem\IInterningProvider.cs" />
    <Compile Include="TypeSystem\IMember.cs" />
    <Compile Include="TypeSystem\IMethod.cs" />
    <Compile Include="TypeSystem\Implementation\AbstractFreezable.cs" />
    <Compile Include="TypeSystem\Implementation\AbstractResolvedEntity.cs" />
    <Compile Include="TypeSystem\Implementation\AbstractResolvedMember.cs" />
    <Compile Include="TypeSystem\Implementation\AbstractResolvedTypeParameter.cs" />
    <Compile Include="TypeSystem\Implementation\AbstractType.cs" />
    <Compile Include="TypeSystem\Implementation\AbstractUnresolvedEntity.cs" />
    <Compile Include="TypeSystem\Implementation\AbstractUnresolvedMember.cs" />
    <Compile Include="TypeSystem\Implementation\AccessorOwnerMemberReference.cs" />
    <Compile Include="TypeSystem\Implementation\BaseTypeCollector.cs" />
    <Compile Include="TypeSystem\Implementation\BlobReader.cs" />
    <Compile Include="TypeSystem\Implementation\DefaultAssemblyReference.cs" />
    <Compile Include="TypeSystem\Implementation\DefaultAttribute.cs" />
    <Compile Include="TypeSystem\Implementation\DefaultMemberReference.cs" />
    <Compile Include="TypeSystem\Implementation\DefaultParameter.cs" />
    <Compile Include="TypeSystem\Implementation\DefaultResolvedEvent.cs" />
    <Compile Include="TypeSystem\Implementation\DefaultResolvedField.cs" />
    <Compile Include="TypeSystem\Implementation\DefaultResolvedMethod.cs" />
    <Compile Include="TypeSystem\Implementation\DefaultResolvedProperty.cs" />
    <Compile Include="TypeSystem\Implementation\DefaultResolvedTypeDefinition.cs" />
    <Compile Include="TypeSystem\Implementation\DefaultResolvedTypeParameter.cs" />
    <Compile Include="TypeSystem\Implementation\DefaultUnresolvedAssembly.cs" />
    <Compile Include="TypeSystem\Implementation\DefaultUnresolvedAttribute.cs" />
    <Compile Include="TypeSystem\Implementation\DefaultUnresolvedEvent.cs" />
    <Compile Include="TypeSystem\Implementation\DefaultUnresolvedField.cs" />
    <Compile Include="TypeSystem\Implementation\DefaultUnresolvedMethod.cs" />
    <Compile Include="TypeSystem\Implementation\DefaultUnresolvedParameter.cs" />
    <Compile Include="TypeSystem\Implementation\DefaultUnresolvedProperty.cs" />
    <Compile Include="TypeSystem\Implementation\DefaultUnresolvedTypeDefinition.cs" />
    <Compile Include="TypeSystem\Implementation\DefaultUnresolvedTypeParameter.cs" />
    <Compile Include="TypeSystem\Implementation\DefaultVariable.cs" />
    <Compile Include="TypeSystem\Implementation\DummyTypeParameter.cs" />
    <Compile Include="TypeSystem\Implementation\GetClassTypeReference.cs" />
    <Compile Include="TypeSystem\Implementation\GetMembersHelper.cs" />
    <Compile Include="TypeSystem\Implementation\KnownTypeCache.cs" />
    <Compile Include="TypeSystem\Implementation\MergedNamespace.cs" />
    <Compile Include="TypeSystem\Implementation\MinimalCorlib.cs" />
    <Compile Include="TypeSystem\Implementation\NestedTypeReference.cs" />
    <Compile Include="TypeSystem\Implementation\ResolvedAttributeBlob.cs" />
    <Compile Include="TypeSystem\Implementation\SimpleCompilation.cs" />
    <Compile Include="TypeSystem\Implementation\SimpleConstantValue.cs" />
    <Compile Include="TypeSystem\Implementation\SimpleInterningProvider.cs" />
    <Compile Include="TypeSystem\Implementation\SpecializedEvent.cs" />
    <Compile Include="TypeSystem\Implementation\SpecializedField.cs" />
    <Compile Include="TypeSystem\Implementation\SpecializedMember.cs" />
    <Compile Include="TypeSystem\Implementation\SpecializedMethod.cs" />
    <Compile Include="TypeSystem\Implementation\SpecializedProperty.cs" />
    <Compile Include="TypeSystem\Implementation\TypeParameterReference.cs" />
    <Compile Include="TypeSystem\Implementation\TypeWithElementType.cs" />
    <Compile Include="TypeSystem\Implementation\UnknownType.cs" />
    <Compile Include="TypeSystem\Implementation\UnresolvedAttributeBlob.cs" />
    <Compile Include="TypeSystem\Implementation\UnresolvedSecurityDeclarationBlob.cs" />
    <Compile Include="TypeSystem\Implementation\VoidTypeDefinition.cs" />
    <Compile Include="TypeSystem\INamedElement.cs" />
    <Compile Include="TypeSystem\INamespace.cs" />
    <Compile Include="TypeSystem\InheritanceHelper.cs" />
    <Compile Include="TypeSystem\IntersectionType.cs" />
    <Compile Include="TypeSystem\IParameter.cs" />
    <Compile Include="TypeSystem\IParameterizedMember.cs" />
    <Compile Include="TypeSystem\IProperty.cs" />
    <Compile Include="TypeSystem\ISupportsInterning.cs" />
    <Compile Include="TypeSystem\ISymbol.cs" />
    <Compile Include="TypeSystem\IType.cs" />
    <Compile Include="TypeSystem\ITypeDefinition.cs" />
    <Compile Include="TypeSystem\ITypeParameter.cs" />
    <Compile Include="TypeSystem\ITypeReference.cs" />
    <Compile Include="TypeSystem\IUnresolvedFile.cs" />
    <Compile Include="TypeSystem\IVariable.cs" />
    <Compile Include="TypeSystem\KnownTypeReference.cs" />
    <Compile Include="TypeSystem\NullableType.cs" />
    <Compile Include="TypeSystem\ParameterizedType.cs" />
    <Compile Include="TypeSystem\ParameterListComparer.cs" />
    <Compile Include="TypeSystem\PointerType.cs" />
    <Compile Include="TypeSystem\ReflectionHelper.cs" />
    <Compile Include="TypeSystem\ReflectionNameParseException.cs" />
    <Compile Include="TypeSystem\SimpleTypeResolveContext.cs" />
    <Compile Include="TypeSystem\SpecialType.cs" />
    <Compile Include="TypeSystem\TaskType.cs" />
    <Compile Include="TypeSystem\TopLevelTypeName.cs" />
    <Compile Include="TypeSystem\TypeKind.cs" />
    <Compile Include="TypeSystem\TypeParameterSubstitution.cs" />
    <Compile Include="TypeSystem\TypeSystemExtensions.cs" />
    <Compile Include="TypeSystem\TypeUtils.cs" />
    <Compile Include="TypeSystem\SpecializingDecompilerTypeSystem.cs" />
    <Compile Include="TypeSystem\IDecompilerTypeSystem.cs" />
    <Compile Include="TypeSystem\ReferenceResolvingException.cs" />
    <Compile Include="TypeSystem\TypesHierarchyHelpers.cs" />
    <Compile Include="TypeSystem\TypeVisitor.cs" />
    <Compile Include="TypeSystem\VarArgInstanceMethod.cs" />
    <Compile Include="Util\BitVector16.cs" />
    <Compile Include="Util\BusyManager.cs" />
    <Compile Include="Util\CacheManager.cs" />
    <Compile Include="Util\CallbackOnDispose.cs" />
    <Compile Include="Util\CollectionExtensions.cs" />
    <Compile Include="Util\BitSet.cs" />
    <Compile Include="Util\CSharpPrimitiveCast.cs" />
    <Compile Include="Util\EmptyList.cs" />
    <Compile Include="Util\ExtensionMethods.cs" />
    <Compile Include="Util\Interval.cs" />
    <Compile Include="Util\LazyInit.cs" />
    <Compile Include="Util\LongSet.cs" />
    <Compile Include="Util\MultiDictionary.cs" />
    <Compile Include="Util\Platform.cs" />
    <Compile Include="Util\ProjectedList.cs" />
    <Compile Include="Util\ReferenceComparer.cs" />
    <Compile Include="Util\TreeTraversal.cs" />
    <Compile Include="Util\UnionFind.cs" />
    <None Include="ICSharpCode.Decompiler.nuspec" DependentUpon="ICSharpCode.Decompiler.nuspec.template" />
    <None Include="ICSharpCode.Decompiler.nuspec.template" />
    <None Include="ICSharpCode.Decompiler.ruleset" />
    <None Include="ICSharpCode.Decompiler.snk" />
    <None Include="IL\ILOpCodes.tt">
      <Generator>TextTemplatingFileGenerator</Generator>
      <LastGenOutput>ILOpCodes.cs</LastGenOutput>
    </None>
    <None Include="IL\Instructions.tt">
      <Generator>TextTemplatingFileGenerator</Generator>
      <LastGenOutput>Instructions.cs</LastGenOutput>
    </None>
    <None Include="Properties\AssemblyInfo.template.cs" />
  </ItemGroup>

  <ItemGroup>
    <None Include="..\nrefactory\doc\XML Documentation.html">
      <Link>Documentation\XML Documentation.html</Link>
    </None>
  </ItemGroup>

  <ItemGroup>
    <Content Include="..\doc\Pattern Matching.html">
      <Link>CSharp\Syntax\PatternMatching\Pattern Matching.html</Link>
    </Content>
  </ItemGroup>

  <ItemGroup>
    <Service Include="{508349b6-6b84-4df5-91f0-309beebad82d}" />
  </ItemGroup>

  <Import Sdk="Microsoft.NET.Sdk" Project="Sdk.targets" />

  <Target Name="BeforeBuild">
    <PropertyGroup>
      <UpdateAssemblyInfo>powershell -NoProfile -ExecutionPolicy Bypass -File BuildTools/update-assemblyinfo.ps1 $(Configuration)</UpdateAssemblyInfo>
    </PropertyGroup>
    <Exec WorkingDirectory=".." Command="$(UpdateAssemblyInfo)" Timeout="60000" />
  </Target>

  <!-- Workaround for EmbedSources support, see https://github.com/dotnet/roslyn/issues/19127 -->
  <Target Name="PopulateEmbeddedFiles" AfterTargets="BeforeCompile" BeforeTargets="CoreCompile">
    <ItemGroup>
      <EmbeddedFiles Include="@(Compile)" />
    </ItemGroup>
  </Target>
</Project><|MERGE_RESOLUTION|>--- conflicted
+++ resolved
@@ -299,11 +299,8 @@
     <Compile Include="IL\Transforms\EarlyExpressionTransforms.cs" />
     <Compile Include="IL\Instructions\ExpressionTreeCast.cs" />
     <Compile Include="IL\Transforms\HighLevelLoopTransform.cs" />
-<<<<<<< HEAD
+    <Compile Include="IL\Transforms\NamedArgumentTransform.cs" />
     <Compile Include="IL\Transforms\IntroduceDynamicTypeOnLocals.cs" />
-=======
-    <Compile Include="IL\Transforms\NamedArgumentTransform.cs" />
->>>>>>> 9e4b9522
     <Compile Include="IL\Transforms\NullPropagationTransform.cs" />
     <Compile Include="IL\Transforms\ProxyCallReplacer.cs" />
     <Compile Include="IL\Instructions\StringToInt.cs" />
