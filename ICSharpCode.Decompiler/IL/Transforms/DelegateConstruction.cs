--- conflicted
+++ resolved
@@ -45,9 +45,9 @@
 						if (f != null) {
 							call.Arguments[0].ReplaceWith(new Nop());
 							call.Arguments[1].ReplaceWith(f);
-							if (target is IInstructionWithVariableOperand && !target.MatchLdThis())
-								targetsToReplace.Add((IInstructionWithVariableOperand)target);
-						}
+						if (target is IInstructionWithVariableOperand && !target.MatchLdThis())
+							targetsToReplace.Add((IInstructionWithVariableOperand)target);
+					}
 					}
 					if (block.Instructions[i].MatchStLoc(out ILVariable targetVariable, out ILInstruction value)) {
 						var newObj = value as NewObj;
@@ -224,11 +224,7 @@
 			
 			public TransformDisplayClassUsages(ILFunction function, IInstructionWithVariableOperand targetLoad, BlockContainer captureScope, List<ILInstruction> orphanedVariableInits)
 			{
-<<<<<<< HEAD
-				this.currentFunction = captureScope.Ancestors.OfType<ILFunction>().First();
-=======
 				this.currentFunction = function;
->>>>>>> 7450a19a
 				this.targetLoad = targetLoad;
 				this.captureScope = captureScope;
 				this.orphanedVariableInits = orphanedVariableInits;
@@ -318,7 +314,7 @@
 				base.VisitCompoundAssignmentInstruction(inst);
 				if (inst.Target.MatchLdLoc(out var v)) {
 					inst.ReplaceWith(new StLoc(v, new BinaryNumericInstruction(inst.Operator, inst.Target, inst.Value, inst.CheckForOverflow, inst.Sign)));
-				}
+		}
 			}
 		}
 		#endregion
