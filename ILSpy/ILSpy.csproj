﻿<?xml version="1.0" encoding="utf-8"?>
<Project Sdk="MSBuild.Sdk.Extras">

  <PropertyGroup>
    <TargetFramework>net462</TargetFramework>
    <OutputType>WinExe</OutputType>
    <LangVersion>7.2</LangVersion>
    <GenerateAssemblyInfo>False</GenerateAssemblyInfo>
    <AutoGenerateBindingRedirects>false</AutoGenerateBindingRedirects>

    <EnableDefaultItems>false</EnableDefaultItems>
    <ExtrasEnableWpfProjectSetup>true</ExtrasEnableWpfProjectSetup>
    <ExtrasEnableDefaultPageItems>false</ExtrasEnableDefaultPageItems>
    <ExtrasEnableDefaultResourceItems>false</ExtrasEnableDefaultResourceItems>

    <RootNamespace>ICSharpCode.ILSpy</RootNamespace>

    <AllowUnsafeBlocks>True</AllowUnsafeBlocks>

    <ApplicationIcon>Images\ILSpy-Large.ico</ApplicationIcon>

    <SignAssembly>True</SignAssembly>
    <AssemblyOriginatorKeyFile>..\ICSharpCode.Decompiler\ICSharpCode.Decompiler.snk</AssemblyOriginatorKeyFile>
  </PropertyGroup>

  <PropertyGroup Condition="'$(Configuration)' == 'Debug'">
    <DebugType>full</DebugType>
    <DebugSymbols>true</DebugSymbols>
    <CheckForOverflowUnderflow>True</CheckForOverflowUnderflow>
  </PropertyGroup>

  <PropertyGroup Condition="'$(Configuration)' == 'Release'">
    <DebugType>pdbonly</DebugType>
    <DebugSymbols>true</DebugSymbols>
  </PropertyGroup>

  <PropertyGroup>
    <CodeAnalysisRuleSet>..\ICSharpCode.Decompiler\ICSharpCode.Decompiler.ruleset</CodeAnalysisRuleSet>
  </PropertyGroup>

  <ItemGroup>
    <Reference Include="PresentationCore" />
    <Reference Include="PresentationFramework" />
    <Reference Include="System.IO.Compression" />
    <Reference Include="System.Windows.Forms" />
    <Reference Include="System.Xaml" />
    <Reference Include="WindowsBase" />
  </ItemGroup>

  <ItemGroup>
    <PackageReference Include="AvalonEdit" Version="5.0.4" />
    <PackageReference Include="Microsoft.DiaSymReader.Converter.Xml" Version="1.1.0-beta1-63314-01" />
    <PackageReference Include="Microsoft.VisualStudio.Composition" Version="15.5.23" />
    <PackageReference Include="Mono.Cecil" Version="0.10.3" />
  </ItemGroup>

  <ItemGroup>
    <ProjectReference Include="..\ICSharpCode.Decompiler\ICSharpCode.Decompiler.csproj" />
    <ProjectReference Include="..\SharpTreeView\ICSharpCode.TreeView.csproj" />
  </ItemGroup>

  <ItemGroup>
    <ApplicationDefinition Include="App.xaml" />
  </ItemGroup>

  <ItemGroup>
    <Compile Include="..\ICSharpCode.Decompiler.PdbProvider.Cecil\MonoCecilDebugInfoProvider.cs" Link="DebugInfo\MonoCecilDebugInfoProvider.cs" />
    <Compile Include="AboutPage.cs" />
    <Compile Include="Analyzers\AnalyzerScope.cs" />
    <Compile Include="Analyzers\Builtin\AttributeAppliedToAnalyzer.cs" />
    <Compile Include="Analyzers\Builtin\EventImplementsInterfaceAnalyzer.cs" />
    <Compile Include="Analyzers\Builtin\EventOverriddenByAnalyzer.cs" />
    <Compile Include="Analyzers\Builtin\MethodImplementsInterfaceAnalyzer.cs" />
    <Compile Include="Analyzers\Builtin\MethodOverriddenByAnalyzer.cs" />
    <Compile Include="Analyzers\Builtin\MethodVirtualUsedByAnalyzer.cs" />
    <Compile Include="Analyzers\Builtin\MethodUsedByAnalyzer.cs" />
    <Compile Include="Analyzers\Builtin\MethodUsesAnalyzer.cs" />
    <Compile Include="Analyzers\Builtin\PropertyImplementsInterfaceAnalyzer.cs" />
    <Compile Include="Analyzers\Builtin\PropertyOverriddenByAnalyzer.cs" />
    <Compile Include="Analyzers\Builtin\TypeExposedByAnalyzer.cs" />
    <Compile Include="Analyzers\Builtin\TypeInstantiatedByAnalyzer.cs" />
    <Compile Include="Analyzers\Builtin\TypeUsedByAnalyzer.cs" />
    <Compile Include="Analyzers\IAnalyzer.cs" />
    <Compile Include="Analyzers\AnalyzerTreeView.cs">
      <SubType>Code</SubType>
    </Compile>
    <Compile Include="Analyzers\TreeNodes\AnalyzedAccessorTreeNode.cs" />
    <Compile Include="Analyzers\TreeNodes\AnalyzedEventTreeNode.cs" />
    <Compile Include="Analyzers\TreeNodes\AnalyzedMethodTreeNode.cs" />
    <Compile Include="Analyzers\TreeNodes\AnalyzedPropertyTreeNode.cs" />
    <Compile Include="Analyzers\TreeNodes\AnalyzedModuleTreeNode.cs" />
    <Compile Include="Analyzers\TreeNodes\AnalyzedTypeTreeNode.cs" />
    <Compile Include="App.xaml.cs">
      <SubType>Code</SubType>
      <DependentUpon>App.xaml</DependentUpon>
    </Compile>
    <Compile Include="AssemblyList.cs" />
    <Compile Include="AssemblyListManager.cs" />
    <Compile Include="AvalonEdit\ITextMarker.cs" />
    <Compile Include="AvalonEdit\TextMarkerService.cs" />
    <Compile Include="Commands\CheckForUpdatesCommand.cs" />
    <Compile Include="Commands\BrowseBackCommand.cs" />
    <Compile Include="Commands\BrowseForwardCommand.cs" />
    <Compile Include="CommandLineArguments.cs" />
    <Compile Include="Commands\DisassembleAllCommand.cs" />
    <Compile Include="Commands\ExitCommand.cs" />
    <Compile Include="Commands\CommandWrapper.cs" />
    <Compile Include="Commands\ILSpyCommands.cs" />
    <Compile Include="Commands\OpenListCommand.cs" />
    <Compile Include="Commands\Pdb2XmlCommand.cs" />
    <Compile Include="Commands\RemoveAssembliesWithLoadErrors.cs" />
    <Compile Include="Commands\ShowCFGContextMenuEntry.cs" />
    <Compile Include="Commands\ShowDebugSteps.cs" />
    <Compile Include="Commands\SortAssemblyListCommand.cs" />
    <Compile Include="Controls\BoolToVisibilityConverter.cs" />
    <Compile Include="Controls\CustomDialog.cs">
      <SubType>Form</SubType>
    </Compile>
    <Compile Include="Controls\GridViewColumnAutoSize.cs" />
    <Compile Include="Controls\MarkupExtensions.cs" />
    <Compile Include="Controls\ResourceObjectTable.xaml.cs">
      <DependentUpon>ResourceObjectTable.xaml</DependentUpon>
    </Compile>
    <Compile Include="Controls\DockedPane.cs" />
    <Compile Include="Commands\DecompileAllCommand.cs" />
    <Compile Include="Commands\ExportCommandAttribute.cs" />
    <Compile Include="Controls\ExtensionMethods.cs" />
    <Compile Include="Controls\SearchBox.cs" />
    <Compile Include="Controls\SortableGridViewColumn.cs" />
    <Compile Include="CreateListDialog.xaml.cs">
      <DependentUpon>CreateListDialog.xaml</DependentUpon>
    </Compile>
    <Compile Include="DebugInfo\PortableDebugInfoProvider.cs" />
    <Compile Include="DebugSteps.xaml.cs">
      <DependentUpon>DebugSteps.xaml</DependentUpon>
    </Compile>
    <Compile Include="ILSpyTraceListener.cs" />
    <Compile Include="DecompilationOptions.cs" />
    <Compile Include="ExtensionMethods.cs" />
    <Compile Include="FilterSettings.cs" />
    <Compile Include="Fusion.cs" />
    <Compile Include="GacInterop.cs" />
    <Compile Include="GuessFileType.cs" />
    <Compile Include="ContextMenuEntry.cs" />
    <Compile Include="Languages\CSharpILMixedLanguage.cs" />
    <Compile Include="Languages\CSharpLanguage.cs" />
    <Compile Include="Languages\CSharpLexer.cs" />
    <Compile Include="Languages\CSharpHighlightingTokenWriter.cs" />
    <Compile Include="ILSpySettings.cs" />
    <Compile Include="Images\AccessOverlayIcon.cs" />
    <Compile Include="Images\MemberIcon.cs" />
    <Compile Include="Images\TypeIcon.cs" />
    <Compile Include="IPane.cs" />
    <Compile Include="ISmartTextOutput.cs" />
    <Compile Include="Images\Images.cs" />
    <Compile Include="Languages\ILAstLanguage.cs" />
    <Compile Include="Languages\ILLanguage.cs" />
    <Compile Include="Languages\IResourceFileHandler.cs" />
    <Compile Include="Languages\Language.cs" />
    <Compile Include="Languages\Languages.cs" />
<<<<<<< HEAD
    <Compile Include="Properties\Resources.Designer.cs">
      <DesignTime>True</DesignTime>
      <AutoGen>True</AutoGen>
      <DependentUpon>Resources.resx</DependentUpon>
    </Compile>
=======
    <Compile Include="Options\DecompilerSettingsPanel.xaml.cs" />
>>>>>>> 8dc80583
    <Compile Include="Search\LiteralSearchStrategy.cs" />
    <Compile Include="LoadedAssembly.cs" />
    <Compile Include="LoadedAssemblyExtensions.cs" />
    <Compile Include="LoadedNugetPackage.cs" />
    <Compile Include="Search\MemberSearchStrategy.cs" />
    <Compile Include="Search\MetadataTokenSearchStrategy.cs" />
    <Compile Include="NativeMethods.cs" />
    <Compile Include="NavigationHistory.cs" />
    <Compile Include="NavigationState.cs" />
    <Compile Include="Commands\OpenCommand.cs" />
    <Compile Include="Commands\OpenFromGacCommand.cs" />
    <Compile Include="NugetPackageBrowserDialog.xaml.cs">
      <SubType>Code</SubType>
      <DependentUpon>NugetPackageBrowserDialog.xaml</DependentUpon>
    </Compile>
    <Compile Include="OpenFromGacDialog.xaml.cs">
      <DependentUpon>OpenFromGacDialog.xaml</DependentUpon>
      <SubType>Code</SubType>
    </Compile>
    <Compile Include="Controls\ResourceStringTable.xaml.cs">
      <DependentUpon>ResourceStringTable.xaml</DependentUpon>
      <SubType>Code</SubType>
    </Compile>
    <Compile Include="OpenListDialog.xaml.cs">
      <DependentUpon>OpenListDialog.xaml</DependentUpon>
    </Compile>
    <Compile Include="Options\DisplaySettings.cs" />
    <Compile Include="Options\DisplaySettingsPanel.xaml.cs">
      <DependentUpon>DisplaySettingsPanel.xaml</DependentUpon>
      <SubType>Code</SubType>
    </Compile>
    <Compile Include="Options\MiscSettings.cs" />
    <Compile Include="Options\MiscSettingsPanel.xaml.cs">
      <DependentUpon>MiscSettingsPanel.xaml</DependentUpon>
    </Compile>
    <Compile Include="Options\OptionsDialog.xaml.cs">
      <DependentUpon>OptionsDialog.xaml</DependentUpon>
      <SubType>Code</SubType>
    </Compile>
    <Compile Include="Properties\AssemblyInfo.cs" />
    <Compile Include="Commands\RefreshCommand.cs" />
    <Compile Include="Commands\SaveCommand.cs" />
    <Compile Include="Search\SearchPane.cs">
      <DependentUpon>SearchPane.xaml</DependentUpon>
      <SubType>Code</SubType>
    </Compile>
    <Compile Include="Commands\SimpleCommand.cs" />
    <Compile Include="Search\AbstractSearchStrategy.cs" />
    <Compile Include="TaskHelper.cs" />
    <Compile Include="TextView\EditorCommands.cs" />
    <Compile Include="TextView\FoldingCommands.cs" />
    <Compile Include="TextView\XmlDocRenderer.cs" />
    <Compile Include="Analyzers\AnalyzeCommand.cs" />
    <Compile Include="Analyzers\Builtin\FieldAccessAnalyzer.cs" />
    <Compile Include="Analyzers\TreeNodes\AnalyzedFieldTreeNode.cs" />
    <Compile Include="Analyzers\AnalyzerEntityTreeNode.cs" />
    <Compile Include="Analyzers\AnalyzerSearchTreeNode.cs" />
    <Compile Include="Analyzers\AnalyzerTreeNode.cs" />
    <Compile Include="Analyzers\RemoveAnalyzeContextMenuEntry.cs" />
    <Compile Include="TreeNodes\BaseTypesEntryNode.cs" />
    <Compile Include="TreeNodes\CopyFullyQualifiedNameContextMenuEntry.cs" />
    <Compile Include="TreeNodes\DerivedTypesEntryNode.cs" />
    <Compile Include="TreeNodes\FilterResult.cs" />
    <Compile Include="Commands\GeneratePdbContextMenuEntry.cs" />
    <Compile Include="TreeNodes\IMemberTreeNode.cs" />
    <Compile Include="TreeNodes\NaturalStringComparer.cs" />
    <Compile Include="TreeNodes\ResourceNodes\CursorResourceEntryNode.cs" />
    <Compile Include="TreeNodes\ResourceNodes\IconResourceEntryNode.cs" />
    <Compile Include="TreeNodes\ResourceNodes\ImageListResourceEntryNode.cs" />
    <Compile Include="TreeNodes\ResourceNodes\ImageResourceEntryNode.cs" />
    <Compile Include="TreeNodes\ResourceNodes\IResourceNodeFactory.cs" />
    <Compile Include="TreeNodes\ResourceNodes\ResourceEntryNode.cs" />
    <Compile Include="TreeNodes\ResourceNodes\ResourcesFileTreeNode.cs" />
    <Compile Include="TreeNodes\ResourceNodes\ResourceTreeNode.cs" />
    <Compile Include="TreeNodes\ResourceNodes\XamlResourceNode.cs" />
    <Compile Include="TreeNodes\ResourceNodes\XmlResourceNode.cs" />
    <Compile Include="TreeNodes\SearchMsdnContextMenuEntry.cs" />
    <Compile Include="Analyzers\Builtin\TypeExtensionMethodsAnalyzer.cs" />
    <EmbeddedResource Include="..\doc\LGPL.txt">
      <Link>LGPL.txt</Link>
    </EmbeddedResource>
    <EmbeddedResource Include="..\doc\license.txt">
      <Link>license.txt</Link>
    </EmbeddedResource>
    <EmbeddedResource Include="..\doc\MS-PL.txt">
      <Link>MS-PL.txt</Link>
    </EmbeddedResource>
    <EmbeddedResource Include="Properties\Resources.resx">
      <Generator>PublicResXFileCodeGenerator</Generator>
      <LastGenOutput>Resources.Designer.cs</LastGenOutput>
    </EmbeddedResource>
    <EmbeddedResource Include="Properties\Resources.zh-Hans.resx" />
    <Resource Include="Images\AssemblyList.png" />
    <Resource Include="Images\AssemblyListGAC.png" />
    <Resource Include="Images\AssemblyWarning.png" />
    <Resource Include="Images\ViewCode.png" />
    <Resource Include="Images\SaveFile.png" />
    <Resource Include="Images\OK.png" />
    <Resource Include="Images\ClearSearch.png" />
    <Resource Include="Images\Search.png" />
    <Resource Include="Images\Delete.png" />
    <Resource Include="Images\ILSpy.ico" />
    <Resource Include="Images\FindAssembly.png" />
    <EmbeddedResource Include="TextView\CSharp-Mode.xshd" />
    <Resource Include="Images\Breakpoint.png" />
    <Resource Include="Images\CurrentLine.png" />
    <Resource Include="Images\DisabledBreakpoint.png" />
    <None Include="app.config">
      <CopyToOutputDirectory>Always</CopyToOutputDirectory>
    </None>
    <None Include="app.manifest" />
    <None Include="Images\ResourceXsl.png" />
    <None Include="Properties\app.config.template" />
    <None Include="Properties\AssemblyInfo.template.cs" />
    <None Include="Properties\launchSettings.json" />
    <Compile Include="Properties\WPFAssemblyInfo.cs" />
    <Compile Include="MainWindow.xaml.cs">
      <SubType>Code</SubType>
      <DependentUpon>MainWindow.xaml</DependentUpon>
    </Compile>
    <Compile Include="SessionSettings.cs" />
    <Compile Include="TextView\CaretHighlightAdorner.cs" />
    <Compile Include="TextView\DecompilerTextView.cs">
      <DependentUpon>DecompilerTextView.xaml</DependentUpon>
    </Compile>
    <Compile Include="TextView\OutputLengthExceededException.cs" />
    <Compile Include="TextView\ReferenceElementGenerator.cs" />
    <Compile Include="TextView\AvalonEditTextOutput.cs" />
    <Compile Include="TextView\UIElementGenerator.cs" />
    <Compile Include="TreeNodes\AssemblyListTreeNode.cs" />
    <Compile Include="TreeNodes\AssemblyReferenceTreeNode.cs" />
    <Compile Include="TreeNodes\AssemblyTreeNode.cs" />
    <Compile Include="TreeNodes\BaseTypesTreeNode.cs" />
    <Compile Include="TreeNodes\DerivedTypesTreeNode.cs" />
    <Compile Include="TreeNodes\EventTreeNode.cs" />
    <Compile Include="TreeNodes\FieldTreeNode.cs" />
    <Compile Include="TreeNodes\ILSpyTreeNode.cs" />
    <Compile Include="TreeNodes\MethodTreeNode.cs" />
    <Compile Include="TreeNodes\ModuleReferenceTreeNode.cs" />
    <Compile Include="TreeNodes\NamespaceTreeNode.cs" />
    <Compile Include="TreeNodes\PropertyTreeNode.cs" />
    <Compile Include="TreeNodes\ReferenceFolderTreeNode.cs" />
    <Compile Include="TreeNodes\ResourceListTreeNode.cs" />
    <Compile Include="TreeNodes\ThreadingSupport.cs" />
    <Compile Include="TreeNodes\TypeTreeNode.cs" />
    <EmbeddedResource Include="README.txt" />
    <EmbeddedResource Include="TextView\ILAsm-Mode.xshd" />
  </ItemGroup>

  <ItemGroup>
    <Page Include="Controls\ResourceObjectTable.xaml" />
    <Page Include="Controls\ResourceStringTable.xaml" />
    <Page Include="Controls\SearchBoxStyle.xaml" />
    <Page Include="CreateListDialog.xaml" />
    <Page Include="DebugSteps.xaml" />
    <Page Include="MainWindow.xaml" />
    <Page Include="OpenFromGacDialog.xaml" />
    <Page Include="OpenListDialog.xaml" />
    <Page Include="NugetPackageBrowserDialog.xaml" />
    <Page Include="Options\DecompilerSettingsPanel.xaml" />
    <Page Include="Options\DisplaySettingsPanel.xaml" />
    <Page Include="Options\MiscSettingsPanel.xaml" />
    <Page Include="Options\OptionsDialog.xaml" />
    <Page Include="Search\SearchPane.xaml" />
    <Page Include="TextView\DecompilerTextView.xaml" />
    <Page Include="themes\generic.xaml" />
  </ItemGroup>

  <ItemGroup>
    <Resource Include="Images\Class.png" />
    <Resource Include="Images\StaticClass.png" />
    <Resource Include="Images\Delegate.png" />
    <Resource Include="Images\Enum.png" />
    <Resource Include="Images\Field.png" />
    <Resource Include="Images\Interface.png" />
    <Resource Include="Images\Literal.png" />
    <Resource Include="Images\Method.png" />
    <Resource Include="Images\NameSpace.png" />
    <Resource Include="Images\Open.png" />
    <Resource Include="Images\Assembly.png" />
    <Resource Include="Images\Struct.png" />
    <Resource Include="Images\ReferenceFolder.Closed.png" />
    <Resource Include="Images\ReferenceFolder.Open.png" />
    <Resource Include="Images\Event.png" />
    <Resource Include="Images\ExtensionMethod.png" />
    <Resource Include="Images\Indexer.png" />
    <Resource Include="Images\Operator.png" />
    <Resource Include="Images\Property.png" />
    <Resource Include="Images\Find.png" />
    <Resource Include="Images\Library.png" />
    <Resource Include="Images\SubTypes.png" />
    <Resource Include="Images\SuperTypes.png" />
    <Resource Include="Images\Resource.png" />
    <Resource Include="Images\Folder.Closed.png" />
    <Resource Include="Images\Folder.Open.png" />
    <Resource Include="Images\ResourceImage.png" />
    <Resource Include="Images\ResourceResourcesFile.png" />
    <Resource Include="Images\Back.png" />
    <Resource Include="Images\Forward.png" />
    <Resource Include="Images\PrivateInternal.png" />
    <Resource Include="Images\Refresh.png" />
    <Resource Include="Images\Constructor.png" />
    <Resource Include="Images\CollapseAll.png" />
    <Resource Include="Images\EnumValue.png" />
    <Resource Include="Images\FieldReadOnly.png" />
    <Resource Include="Images\OverlayInternal.png" />
    <Resource Include="Images\OverlayPrivate.png" />
    <Resource Include="Images\OverlayPrivateProtected.png" />
    <Resource Include="Images\OverlayProtected.png" />
    <Resource Include="Images\OverlayProtectedInternal.png" />
    <Resource Include="Images\OverlayCompilerControlled.png" />
    <Resource Include="Images\OverlayStatic.png" />
    <Resource Include="Images\VirtualMethod.png" />
    <Resource Include="Images\PInvokeMethod.png" />
    <Resource Include="Images\Warning.png" />
    <Resource Include="Images\ShowAll.png" />
  </ItemGroup>

  <ItemGroup>
    <Resource Include="Images\ResourceXml.png" />
    <Resource Include="Images\ResourceXsd.png" />
    <Resource Include="Images\ResourceXslt.png" />
  </ItemGroup>

  <ItemGroup>
    <Resource Include="Images\Sort.png" />
    <Resource Include="Images\SearchMsdn.png" />
    <Resource Include="Images\Copy.png" />
  </ItemGroup>

  <ItemGroup>
    <Page Update="@(Page)" SubType="Designer" Generator="MSBuild:Compile" />
    <Page Update="Options\DecompilerSettingsPanel.xaml">
      <Generator>MSBuild:Compile</Generator>
    </Page>
  </ItemGroup>

  <ItemGroup>
    <None Include="Search\SearchPane.xaml" />
    <None Include="@(Resource)" />
  </ItemGroup>

  <PropertyGroup>
    <VCBasePath>$(MSBuildToolsPath)\..\..\..\VC\</VCBasePath>
    <VCToolsVersionPropsFileNameDefault>Microsoft.VCToolsVersion.default.props</VCToolsVersionPropsFileNameDefault>
    <!-- This is necessary as long as AppVeyor does not offer Visual Studio 2019 RC or later -->
    <VCToolsVersionPropsFileNameVS2019Preview>Microsoft.VCToolsVersion.v142.default.props</VCToolsVersionPropsFileNameVS2019Preview>
    <VCToolsVersionPropsFile>$(VCBasePath)Auxiliary\Build\$(VCToolsVersionPropsFileNameDefault)</VCToolsVersionPropsFile> 
    <VCToolsVersionPropsFile Condition="!Exists('$(VCToolsVersionPropsFile)')">$(VCBasePath)Auxiliary\Build\$(VCToolsVersionPropsFileNameVS2019Preview)</VCToolsVersionPropsFile> 
  </PropertyGroup>

  <Import Project="$(VCToolsVersionPropsFile)" Condition="Exists('$(VCToolsVersionPropsFile)')" />
  
  <Target Name="ApplyStackExtension" AfterTargets="PostBuildEvent">
    <Exec Condition="'$(VCToolsVersion)'!=''" Command="&quot;$(VCBasePath)Tools\MSVC\$(VCToolsVersion)\bin\Hostx64\x64\editbin.exe&quot; /stack:16777216 &quot;$(TargetPath)&quot;&#xD;&#xA;EXIT 0" />
    <Exec Command="&quot;$(TargetFrameworkSDKToolsDirectory)sn.exe&quot; -R &quot;$(TargetPath)&quot; &quot;$(SolutionDir)\ICSharpCode.Decompiler\ICSharpCode.Decompiler.snk&quot;" />
  </Target>
</Project><|MERGE_RESOLUTION|>--- conflicted
+++ resolved
@@ -158,15 +158,12 @@
     <Compile Include="Languages\IResourceFileHandler.cs" />
     <Compile Include="Languages\Language.cs" />
     <Compile Include="Languages\Languages.cs" />
-<<<<<<< HEAD
+    <Compile Include="Options\DecompilerSettingsPanel.xaml.cs" />
     <Compile Include="Properties\Resources.Designer.cs">
       <DesignTime>True</DesignTime>
       <AutoGen>True</AutoGen>
       <DependentUpon>Resources.resx</DependentUpon>
     </Compile>
-=======
-    <Compile Include="Options\DecompilerSettingsPanel.xaml.cs" />
->>>>>>> 8dc80583
     <Compile Include="Search\LiteralSearchStrategy.cs" />
     <Compile Include="LoadedAssembly.cs" />
     <Compile Include="LoadedAssemblyExtensions.cs" />
