﻿// Copyright (c) 2011 AlphaSierraPapa for the SharpDevelop Team
// 
// Permission is hereby granted, free of charge, to any person obtaining a copy of this
// software and associated documentation files (the "Software"), to deal in the Software
// without restriction, including without limitation the rights to use, copy, modify, merge,
// publish, distribute, sublicense, and/or sell copies of the Software, and to permit persons
// to whom the Software is furnished to do so, subject to the following conditions:
// 
// The above copyright notice and this permission notice shall be included in all copies or
// substantial portions of the Software.
// 
// THE SOFTWARE IS PROVIDED "AS IS", WITHOUT WARRANTY OF ANY KIND, EXPRESS OR IMPLIED,
// INCLUDING BUT NOT LIMITED TO THE WARRANTIES OF MERCHANTABILITY, FITNESS FOR A PARTICULAR
// PURPOSE AND NONINFRINGEMENT. IN NO EVENT SHALL THE AUTHORS OR COPYRIGHT HOLDERS BE LIABLE
// FOR ANY CLAIM, DAMAGES OR OTHER LIABILITY, WHETHER IN AN ACTION OF CONTRACT, TORT OR
// OTHERWISE, ARISING FROM, OUT OF OR IN CONNECTION WITH THE SOFTWARE OR THE USE OR OTHER
// DEALINGS IN THE SOFTWARE.

using System.ComponentModel;
using System.Runtime.CompilerServices;
using System.Windows.Media;

namespace ICSharpCode.ILSpy.Options
{
	/// <summary>
	/// Description of DisplaySettings.
	/// </summary>
	public class DisplaySettings : INotifyPropertyChanged
	{
		public DisplaySettings()
		{
		}
		
		#region INotifyPropertyChanged implementation
		public event PropertyChangedEventHandler PropertyChanged;
		
		protected virtual void OnPropertyChanged(PropertyChangedEventArgs e)
		{
			PropertyChanged?.Invoke(this, e);
		}
		
		protected void OnPropertyChanged([CallerMemberName] string propertyName = null)
		{
			OnPropertyChanged(new PropertyChangedEventArgs(propertyName));
		}
		#endregion
		
		FontFamily selectedFont;
		
		public FontFamily SelectedFont {
			get { return selectedFont; }
			set {
				if (selectedFont != value) {
					selectedFont = value;
					OnPropertyChanged();
				}
			}
		}
		
		double selectedFontSize;
		
		public double SelectedFontSize {
			get { return selectedFontSize; }
			set {
				if (selectedFontSize != value) {
					selectedFontSize = value;
					OnPropertyChanged();
				}
			}
		}
		
		bool showLineNumbers;
		
		public bool ShowLineNumbers {
			get { return showLineNumbers; }
			set {
				if (showLineNumbers != value) {
					showLineNumbers = value;
					OnPropertyChanged();
				}
			}
		}

		bool showMetadataTokens;

		public bool ShowMetadataTokens
		{
			get { return showMetadataTokens; }
			set {
				if (showMetadataTokens != value) {
					showMetadataTokens = value;
					OnPropertyChanged();
				}
			}
		}

		bool enableWordWrap;

		public bool EnableWordWrap
		{
			get { return enableWordWrap; }
			set
			{
				if (enableWordWrap != value) {
					enableWordWrap = value;
					OnPropertyChanged();
				}
			}
		}
<<<<<<< HEAD
=======

		bool sortResults;

		public bool SortResults
		{
			get { return sortResults; }
			set
			{
				if (sortResults != value)
				{
					sortResults = value;
					OnPropertyChanged("SortResults");
				}
			}
		}

		public void CopyValues(DisplaySettings s)
		{
			this.SelectedFont = s.selectedFont;
			this.SelectedFontSize = s.selectedFontSize;
			this.ShowLineNumbers = s.showLineNumbers;
			this.ShowMetadataTokens = s.showMetadataTokens;
			this.EnableWordWrap = s.enableWordWrap;
			this.SortResults = s.sortResults;
		}
>>>>>>> b66d9f43
	}
}<|MERGE_RESOLUTION|>--- conflicted
+++ resolved
@@ -107,8 +107,6 @@
 				}
 			}
 		}
-<<<<<<< HEAD
-=======
 
 		bool sortResults;
 
@@ -120,7 +118,7 @@
 				if (sortResults != value)
 				{
 					sortResults = value;
-					OnPropertyChanged("SortResults");
+					OnPropertyChanged();
 				}
 			}
 		}
@@ -134,6 +132,5 @@
 			this.EnableWordWrap = s.enableWordWrap;
 			this.SortResults = s.sortResults;
 		}
->>>>>>> b66d9f43
 	}
 }