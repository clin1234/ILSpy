--- conflicted
+++ resolved
@@ -519,16 +519,13 @@
 			<Begin>"</Begin>
 			<End>"</End>
 		</Span>
-<<<<<<< HEAD
-		<Rule color="Label">
-			^ \s* \w+ :
-		</Rule>
-=======
 		<Span>
 			<Begin>'</Begin>
 			<End>'</End>
 		</Span>
->>>>>>> 52bab532
+		<Rule color="Label">
+			^ \s* \w+ :
+		</Rule>
 	</RuleSet>
 	<RuleSet name="CommentMarkerSet" ignoreCase="false">
 		<Keywords foreground="#FFFF0000" fontWeight="bold">
